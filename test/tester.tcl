--- conflicted
+++ resolved
@@ -19,12 +19,9 @@
 #
 # Commands to manipulate the db and the file-system at a high level:
 #
-<<<<<<< HEAD
 #      is_relative_file
 #      test_pwd
-=======
 #      get_pwd
->>>>>>> 776b5c30
 #      copy_file              FROM TO
 #      delete_file            FILENAME
 #      drop_all_tables        ?DB?
@@ -233,7 +230,7 @@
     set suffix1 ""; set suffix2 ""
   }
   ifcapable curdir {
-    return "[pwd]$suffix1"
+    return "[get_pwd]$suffix1"
   } else {
     return $suffix2
   }
