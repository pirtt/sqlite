--- conflicted
+++ resolved
@@ -97,17 +97,10 @@
 
 do_eqp_test analyze3-1.1.2 {
   SELECT sum(y) FROM t1 WHERE x>200 AND x<300
-<<<<<<< HEAD
-} {0 0 0 {SEARCH TABLE t1 USING INDEX i1 (x>? AND x<?) (~100 rows)}}
-do_eqp_test analyze3-1.1.3 {
-  SELECT sum(y) FROM t1 WHERE x>0 AND x<1100 
-} {0 0 0 {SCAN TABLE t1 (~111 rows)}}
-=======
 } {0 0 0 {SEARCH TABLE t1 USING INDEX i1 (x>? AND x<?) (~179 rows)}}
 do_eqp_test analyze3-1.1.3 {
   SELECT sum(y) FROM t1 WHERE x>0 AND x<1100 
 } {0 0 0 {SEARCH TABLE t1 USING INDEX i1 (x>? AND x<?) (~959 rows)}}
->>>>>>> 7ac43ea5
 
 do_test analyze3-1.1.4 {
   sf_execsql { SELECT sum(y) FROM t1 WHERE x>200 AND x<300 }
@@ -153,17 +146,10 @@
 } {}
 do_eqp_test analyze3-1.2.2 {
   SELECT sum(y) FROM t2 WHERE x>1 AND x<2
-<<<<<<< HEAD
-} {0 0 0 {SEARCH TABLE t2 USING INDEX i2 (x>? AND x<?) (~200 rows)}}
-do_eqp_test analyze3-1.2.3 {
-  SELECT sum(y) FROM t2 WHERE x>0 AND x<99
-} {0 0 0 {SCAN TABLE t2 (~111 rows)}}
-=======
 } {0 0 0 {SEARCH TABLE t2 USING INDEX i2 (x>? AND x<?) (~196 rows)}}
 do_eqp_test analyze3-1.2.3 {
   SELECT sum(y) FROM t2 WHERE x>0 AND x<99
 } {0 0 0 {SEARCH TABLE t2 USING INDEX i2 (x>? AND x<?) (~982 rows)}}
->>>>>>> 7ac43ea5
 do_test analyze3-1.2.4 {
   sf_execsql { SELECT sum(y) FROM t2 WHERE x>12 AND x<20 }
 } {161 0 4760}
@@ -207,17 +193,10 @@
 } {}
 do_eqp_test analyze3-1.3.2 {
   SELECT sum(y) FROM t3 WHERE x>200 AND x<300
-<<<<<<< HEAD
-} {0 0 0 {SEARCH TABLE t3 USING INDEX i3 (x>? AND x<?) (~100 rows)}}
-do_eqp_test analyze3-1.3.3 {
-  SELECT sum(y) FROM t3 WHERE x>0 AND x<1100
-} {0 0 0 {SCAN TABLE t3 (~111 rows)}}
-=======
 } {0 0 0 {SEARCH TABLE t3 USING INDEX i3 (x>? AND x<?) (~156 rows)}}
 do_eqp_test analyze3-1.3.3 {
   SELECT sum(y) FROM t3 WHERE x>0 AND x<1100
 } {0 0 0 {SEARCH TABLE t3 USING INDEX i3 (x>? AND x<?) (~989 rows)}}
->>>>>>> 7ac43ea5
 
 do_test analyze3-1.3.4 {
   sf_execsql { SELECT sum(y) FROM t3 WHERE x>200 AND x<300 }
@@ -269,11 +248,7 @@
 } {}
 do_eqp_test analyze3-2.2 {
   SELECT count(a) FROM t1 WHERE b LIKE 'a%'
-<<<<<<< HEAD
-} {0 0 0 {SEARCH TABLE t1 USING INDEX i1 (b>? AND b<?) (~30000 rows)}}
-=======
 } {0 0 0 {SEARCH TABLE t1 USING INDEX i1 (b>? AND b<?) (~31250 rows)}}
->>>>>>> 7ac43ea5
 do_eqp_test analyze3-2.3 {
   SELECT count(a) FROM t1 WHERE b LIKE '%a'
 } {0 0 0 {SCAN TABLE t1 (~500000 rows)}}
