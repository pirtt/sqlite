# 2007 May 05
#
# The author disclaims copyright to this source code.  In place of
# a legal notice, here is a blessing:
#
#    May you do good and not evil.
#    May you find forgiveness for yourself and forgive others.
#    May you share freely, never taking more than you give.
#
#***********************************************************************
#
# This file contains common code used by many different malloc tests
# within the test suite.
#
# $Id: malloc_common.tcl,v 1.22 2008/09/23 16:41:30 danielk1977 Exp $

# If we did not compile with malloc testing enabled, then do nothing.
#
ifcapable builtin_test {
  set MEMDEBUG 1
} else {
  set MEMDEBUG 0
  return 0
}

# Transient and persistent OOM errors:
#
set FAULTSIM(oom-transient) [list          \
  -injectstart   {oom_injectstart 0}       \
  -injectstop    oom_injectstop            \
  -injecterrlist {{1 {out of memory}}}     \
]
set FAULTSIM(oom-persistent) [list         \
  -injectstart {oom_injectstart 1000000}   \
  -injectstop oom_injectstop               \
  -injecterrlist {{1 {out of memory}}}     \
]
  
# Transient and persistent IO errors:
#
set FAULTSIM(ioerr-transient) [list        \
  -injectstart   {ioerr_injectstart 0}     \
  -injectstop    ioerr_injectstop          \
  -injecterrlist {{1 {disk I/O error}}}    \
]
set FAULTSIM(ioerr-persistent) [list       \
  -injectstart   {ioerr_injectstart 1}     \
  -injectstop    ioerr_injectstop          \
  -injecterrlist {{1 {disk I/O error}}}    \
]

# SQLITE_FULL errors (always persistent):
#
set FAULTSIM(full) [list                   \
  -injectinstall   fullerr_injectinstall   \
  -injectstart     fullerr_injectstart     \
  -injectstop      fullerr_injectstop      \
  -injecterrlist   {{1 {database or disk is full}}} \
  -injectuninstall fullerr_injectuninstall \
]

# Transient and persistent SHM errors:
#
set FAULTSIM(shmerr-transient) [list       \
  -injectinstall   shmerr_injectinstall    \
  -injectstart     {shmerr_injectstart 0}  \
  -injectstop      shmerr_injectstop       \
  -injecterrlist   {{1 {disk I/O error}}}  \
  -injectuninstall shmerr_injectuninstall  \
]
set FAULTSIM(shmerr-persistent) [list      \
  -injectinstall   shmerr_injectinstall    \
  -injectstart     {shmerr_injectstart 1}  \
  -injectstop      shmerr_injectstop       \
  -injecterrlist   {{1 {disk I/O error}}}  \
  -injectuninstall shmerr_injectuninstall  \
]

# Transient and persistent CANTOPEN errors:
#
set FAULTSIM(cantopen-transient) [list       \
  -injectinstall   cantopen_injectinstall    \
  -injectstart     {cantopen_injectstart 0}  \
  -injectstop      cantopen_injectstop       \
  -injecterrlist   {{1 {unable to open database file}}}  \
  -injectuninstall cantopen_injectuninstall  \
]
set FAULTSIM(cantopen-persistent) [list      \
  -injectinstall   cantopen_injectinstall    \
  -injectstart     {cantopen_injectstart 1}  \
  -injectstop      cantopen_injectstop       \
  -injecterrlist   {{1 {unable to open database file}}}  \
  -injectuninstall cantopen_injectuninstall  \
]



#--------------------------------------------------------------------------
# Usage do_faultsim_test NAME ?OPTIONS...? 
#
#     -faults           List of fault types to simulate.
#
#     -prep             Script to execute before -body.
#
#     -body             Script to execute (with fault injection).
#
#     -test             Script to execute after -body.
#
#     -install          Script to execute after faultsim -injectinstall
#
#     -uninstall        Script to execute after faultsim -uninjectinstall
#
proc do_faultsim_test {name args} {
  global FAULTSIM
  
  set DEFAULT(-faults)        [array names FAULTSIM]
  set DEFAULT(-prep)          ""
  set DEFAULT(-body)          ""
  set DEFAULT(-test)          ""
  set DEFAULT(-install)       ""
  set DEFAULT(-uninstall)     ""

  fix_testname name

  array set O [array get DEFAULT]
  array set O $args
  foreach o [array names O] {
    if {[info exists DEFAULT($o)]==0} { error "unknown option: $o" }
  }

  set faultlist [list]
  foreach f $O(-faults) {
    set flist [array names FAULTSIM $f]
    if {[llength $flist]==0} { error "unknown fault: $f" }
    set faultlist [concat $faultlist $flist]
  }

  set testspec [list -prep $O(-prep) -body $O(-body) \
      -test $O(-test) -install $O(-install) -uninstall $O(-uninstall)
  ]
  foreach f [lsort -unique $faultlist] {
    eval do_one_faultsim_test "$name-$f" $FAULTSIM($f) $testspec
  }
}


#-------------------------------------------------------------------------
# Procedures to save and restore the current file-system state:
#
#   faultsim_save
#   faultsim_restore
#   faultsim_save_and_close
#   faultsim_restore_and_reopen
#   faultsim_delete_and_reopen
#
proc faultsim_save {args} { uplevel db_save $args }
proc faultsim_save_and_close {args} { uplevel db_save_and_close $args }
proc faultsim_restore {args} { uplevel db_restore $args }
proc faultsim_restore_and_reopen {args} { 
  uplevel db_restore_and_reopen $args 
  sqlite3_extended_result_codes db 1
  sqlite3_db_config_lookaside db 0 0 0
}
proc faultsim_delete_and_reopen {args} {
  uplevel db_delete_and_reopen $args 
  sqlite3_extended_result_codes db 1
  sqlite3_db_config_lookaside db 0 0 0
}

proc faultsim_integrity_check {{db db}} {
  set ic [$db eval { PRAGMA integrity_check }]
  if {$ic != "ok"} { error "Integrity check: $ic" }
}


# The following procs are used as [do_one_faultsim_test] callbacks when 
# injecting OOM faults into test cases.
#
proc oom_injectstart {nRepeat iFail} {
  sqlite3_memdebug_fail [expr $iFail-1] -repeat $nRepeat
}
proc oom_injectstop {} {
  sqlite3_memdebug_fail -1
}

# The following procs are used as [do_one_faultsim_test] callbacks when 
# injecting IO error faults into test cases.
#
proc ioerr_injectstart {persist iFail} {
  set ::sqlite_io_error_persist $persist
  set ::sqlite_io_error_pending $iFail
}
proc ioerr_injectstop {} {
  set sv $::sqlite_io_error_hit
  set ::sqlite_io_error_persist 0
  set ::sqlite_io_error_pending 0
  set ::sqlite_io_error_hardhit 0
  set ::sqlite_io_error_hit     0
  set ::sqlite_io_error_pending 0
  return $sv
}

# The following procs are used as [do_one_faultsim_test] callbacks when 
# injecting shared-memory related error faults into test cases.
#
proc shmerr_injectinstall {} {
  testvfs shmfault -default true
  shmfault filter {xShmOpen xShmMap xShmLock}
}
proc shmerr_injectuninstall {} {
  catch {db  close}
  catch {db2 close}
  shmfault delete
}
proc shmerr_injectstart {persist iFail} {
  shmfault ioerr $iFail $persist
}
proc shmerr_injectstop {} {
  shmfault ioerr
}

# The following procs are used as [do_one_faultsim_test] callbacks when 
# injecting SQLITE_FULL error faults into test cases.
#
proc fullerr_injectinstall {} {
  testvfs shmfault -default true
}
proc fullerr_injectuninstall {} {
  catch {db  close}
  catch {db2 close}
  shmfault delete
}
proc fullerr_injectstart {iFail} {
  shmfault full $iFail 1
}
proc fullerr_injectstop {} {
  shmfault full
}

# The following procs are used as [do_one_faultsim_test] callbacks when 
# injecting SQLITE_CANTOPEN error faults into test cases.
#
proc cantopen_injectinstall {} {
  testvfs shmfault -default true
}
proc cantopen_injectuninstall {} {
  catch {db  close}
  catch {db2 close}
  shmfault delete
}
proc cantopen_injectstart {persist iFail} {
  shmfault cantopen $iFail $persist
}
proc cantopen_injectstop {} {
  shmfault cantopen
}

# This command is not called directly. It is used by the 
# [faultsim_test_result] command created by [do_faultsim_test] and used
# by -test scripts.
#
proc faultsim_test_result_int {args} {
  upvar testrc testrc testresult testresult testnfail testnfail
  set t [list $testrc $testresult]
  set r $args
  if { ($testnfail==0 && $t != [lindex $r 0]) || [lsearch $r $t]<0 } {
    error "nfail=$testnfail rc=$testrc result=$testresult"
  }
}

#--------------------------------------------------------------------------
# Usage do_one_faultsim_test NAME ?OPTIONS...? 
#
# The first argument, <test number>, is used as a prefix of the test names
# taken by tests executed by this command. Options are as follows. All
# options take a single argument.
#
#     -injectstart      Script to enable fault-injection.
#
#     -injectstop       Script to disable fault-injection.
#
#     -injecterrlist    List of generally acceptable test results (i.e. error
#                       messages). Example: [list {1 {out of memory}}]
#
#     -injectinstall
#
#     -injectuninstall
#
#     -prep             Script to execute before -body.
#
#     -body             Script to execute (with fault injection).
#
#     -test             Script to execute after -body.
#
proc do_one_faultsim_test {testname args} {

  set DEFAULT(-injectstart)     "expr"
  set DEFAULT(-injectstop)      "expr 0"
  set DEFAULT(-injecterrlist)   [list]
  set DEFAULT(-injectinstall)   ""
  set DEFAULT(-injectuninstall) ""
  set DEFAULT(-prep)            ""
  set DEFAULT(-body)            ""
  set DEFAULT(-test)            ""
  set DEFAULT(-install)         ""
  set DEFAULT(-uninstall)       ""

  array set O [array get DEFAULT]
  array set O $args
  foreach o [array names O] {
    if {[info exists DEFAULT($o)]==0} { error "unknown option: $o" }
  }

  proc faultsim_test_proc {testrc testresult testnfail} $O(-test)
  proc faultsim_test_result {args} "
    uplevel faultsim_test_result_int \$args [list $O(-injecterrlist)]
  "

  eval $O(-injectinstall)
  eval $O(-install)

  set stop 0
  for {set iFail 1} {!$stop} {incr iFail} {

    # Evaluate the -prep script.
    #
    eval $O(-prep)

    # Start the fault-injection. Run the -body script. Stop the fault
    # injection. Local var $nfail is set to the total number of faults 
    # injected into the system this trial.
    #
    eval $O(-injectstart) $iFail
    set rc [catch $O(-body) res]
    set nfail [eval $O(-injectstop)]

    # Run the -test script. If it throws no error, consider this trial
    # sucessful. If it does throw an error, cause a [do_test] test to
    # fail (and print out the unexpected exception thrown by the -test
    # script at the same time).
    #
    set rc [catch [list faultsim_test_proc $rc $res $nfail] res]
    if {$rc == 0} {set res ok}
    do_test $testname.$iFail [list list $rc $res] {0 ok}

    # If no faults where injected this trial, don't bother running
    # any more. This test is finished.
    #
    if {$nfail==0} { set stop 1 }
  }

  eval $O(-uninstall)
  eval $O(-injectuninstall)
}

# Usage: do_malloc_test <test number> <options...>
#
# The first argument, <test number>, is an integer used to name the
# tests executed by this proc. Options are as follows:
#
#     -tclprep          TCL script to run to prepare test.
#     -sqlprep          SQL script to run to prepare test.
#     -tclbody          TCL script to run with malloc failure simulation.
#     -sqlbody          TCL script to run with malloc failure simulation.
#     -cleanup          TCL script to run after the test.
#
# This command runs a series of tests to verify SQLite's ability
# to handle an out-of-memory condition gracefully. It is assumed
# that if this condition occurs a malloc() call will return a
# NULL pointer. Linux, for example, doesn't do that by default. See
# the "BUGS" section of malloc(3).
#
# Each iteration of a loop, the TCL commands in any argument passed
# to the -tclbody switch, followed by the SQL commands in any argument
# passed to the -sqlbody switch are executed. Each iteration the
# Nth call to sqliteMalloc() is made to fail, where N is increased
# each time the loop runs starting from 1. When all commands execute
# successfully, the loop ends.
#
proc do_malloc_test {tn args} {
  array unset ::mallocopts 
  array set ::mallocopts $args

  if {[string is integer $tn]} {
    set tn malloc-$tn
  }
  if {[info exists ::mallocopts(-start)]} {
    set start $::mallocopts(-start)
  } else {
    set start 0
  }
  if {[info exists ::mallocopts(-end)]} {
    set end $::mallocopts(-end)
  } else {
    set end 50000
  }
  save_prng_state

  foreach ::iRepeat {0 10000000} {
    set ::go 1
    for {set ::n $start} {$::go && $::n <= $end} {incr ::n} {

      # If $::iRepeat is 0, then the malloc() failure is transient - it
      # fails and then subsequent calls succeed. If $::iRepeat is 1, 
      # then the failure is persistent - once malloc() fails it keeps
      # failing.
      #
      set zRepeat "transient"
      if {$::iRepeat} {set zRepeat "persistent"}
      restore_prng_state
<<<<<<< HEAD
      catch {foreach file [glob -nocomplain test.db-mj*] {file delete -force $file}}
=======
      foreach file [glob -nocomplain test.db-mj*] {forcedelete $file}
>>>>>>> 597835ae

      do_test ${tn}.${zRepeat}.${::n} {
  
        # Remove all traces of database files test.db and test2.db 
        # from the file-system. Then open (empty database) "test.db" 
        # with the handle [db].
        # 
        catch {db close} 
        catch {db2 close} 
        forcedelete test.db
        forcedelete test.db-journal
        forcedelete test.db-wal
        forcedelete test2.db
        forcedelete test2.db-journal
        forcedelete test2.db-wal
        if {[info exists ::mallocopts(-testdb)]} {
          copy_file $::mallocopts(-testdb) test.db
        }
        catch { sqlite3 db test.db }
        if {[info commands db] ne ""} {
          sqlite3_extended_result_codes db 1
        }
        sqlite3_db_config_lookaside db 0 0 0
  
        # Execute any -tclprep and -sqlprep scripts.
        #
        if {[info exists ::mallocopts(-tclprep)]} {
          eval $::mallocopts(-tclprep)
        }
        if {[info exists ::mallocopts(-sqlprep)]} {
          execsql $::mallocopts(-sqlprep)
        }
  
        # Now set the ${::n}th malloc() to fail and execute the -tclbody 
        # and -sqlbody scripts.
        #
        sqlite3_memdebug_fail $::n -repeat $::iRepeat
        set ::mallocbody {}
        if {[info exists ::mallocopts(-tclbody)]} {
          append ::mallocbody "$::mallocopts(-tclbody)\n"
        }
        if {[info exists ::mallocopts(-sqlbody)]} {
          append ::mallocbody "db eval {$::mallocopts(-sqlbody)}"
        }

        # The following block sets local variables as follows:
        #
        #     isFail  - True if an error (any error) was reported by sqlite.
        #     nFail   - The total number of simulated malloc() failures.
        #     nBenign - The number of benign simulated malloc() failures.
        #
        set isFail [catch $::mallocbody msg]
        set nFail [sqlite3_memdebug_fail -1 -benigncnt nBenign]
        # puts -nonewline " (isFail=$isFail nFail=$nFail nBenign=$nBenign) "

        # If one or more mallocs failed, run this loop body again.
        #
        set go [expr {$nFail>0}]

        if {($nFail-$nBenign)==0} {
          if {$isFail} {
            set v2 $msg
          } else {
            set isFail 1
            set v2 1
          }
        } elseif {!$isFail} {
          set v2 $msg
        } elseif {
          [info command db]=="" || 
          [db errorcode]==7 ||
          $msg=="out of memory"
        } {
          set v2 1
        } else {
          set v2 $msg
          puts [db errorcode]
        }
        lappend isFail $v2
      } {1 1}
  
      if {[info exists ::mallocopts(-cleanup)]} {
        catch [list uplevel #0 $::mallocopts(-cleanup)] msg
      }
    }
  }
  unset ::mallocopts
  sqlite3_memdebug_fail -1
}


#-------------------------------------------------------------------------
# This proc is used to test a single SELECT statement. Parameter $name is
# passed a name for the test case (i.e. "fts3_malloc-1.4.1") and parameter
# $sql is passed the text of the SELECT statement. Parameter $result is
# set to the expected output if the SELECT statement is successfully
# executed using [db eval].
#
# Example:
#
#   do_select_test testcase-1.1 "SELECT 1+1, 1+2" {1 2}
#
# If global variable DO_MALLOC_TEST is set to a non-zero value, or if
# it is not defined at all, then OOM testing is performed on the SELECT
# statement. Each OOM test case is said to pass if either (a) executing
# the SELECT statement succeeds and the results match those specified
# by parameter $result, or (b) TCL throws an "out of memory" error.
#
# If DO_MALLOC_TEST is defined and set to zero, then the SELECT statement
# is executed just once. In this case the test case passes if the results
# match the expected results passed via parameter $result.
#
proc do_select_test {name sql result} {
  uplevel [list doPassiveTest 0 $name $sql [list 0 [list {*}$result]]]
}

proc do_restart_select_test {name sql result} {
  uplevel [list doPassiveTest 1 $name $sql [list 0 $result]]
}

proc do_error_test {name sql error} {
  uplevel [list doPassiveTest 0 $name $sql [list 1 $error]]
}

proc doPassiveTest {isRestart name sql catchres} {
  if {![info exists ::DO_MALLOC_TEST]} { set ::DO_MALLOC_TEST 1 }

  if {[info exists ::testprefix] 
   && [string is integer [string range $name 0 0]]
  } {
    set name $::testprefix.$name
  }

  switch $::DO_MALLOC_TEST {
    0 { # No malloc failures.
      do_test $name [list set {} [uplevel [list catchsql $sql]]] $catchres
      return
    }
    1 { # Simulate transient failures.
      set nRepeat 1
      set zName "transient"
      set nStartLimit 100000
      set nBackup 1
    }
    2 { # Simulate persistent failures.
      set nRepeat 1
      set zName "persistent"
      set nStartLimit 100000
      set nBackup 1
    }
    3 { # Simulate transient failures with extra brute force.
      set nRepeat 100000
      set zName "ridiculous"
      set nStartLimit 1
      set nBackup 10
    }
  }

  # The set of acceptable results from running [catchsql $sql].
  #
  set answers [list {1 {out of memory}} $catchres]
  set str [join $answers " OR "]

  set nFail 1
  for {set iLimit $nStartLimit} {$nFail} {incr iLimit} {
    for {set iFail 1} {$nFail && $iFail<=$iLimit} {incr iFail} {
      for {set iTest 0} {$iTest<$nBackup && ($iFail-$iTest)>0} {incr iTest} {

        if {$isRestart} { sqlite3 db test.db }

        sqlite3_memdebug_fail [expr $iFail-$iTest] -repeat $nRepeat
        set res [uplevel [list catchsql $sql]]
        if {[lsearch -exact $answers $res]>=0} { set res $str }
        set testname "$name.$zName.$iFail"
        do_test "$name.$zName.$iLimit.$iFail" [list set {} $res] $str

        set nFail [sqlite3_memdebug_fail -1 -benigncnt nBenign]
      }
    }
  }
}


#-------------------------------------------------------------------------
# Test a single write to the database. In this case a  "write" is a 
# DELETE, UPDATE or INSERT statement.
#
# If OOM testing is performed, there are several acceptable outcomes:
#
#   1) The write succeeds. No error is returned.
#
#   2) An "out of memory" exception is thrown and:
#
#     a) The statement has no effect, OR
#     b) The current transaction is rolled back, OR
#     c) The statement succeeds. This can only happen if the connection
#        is in auto-commit mode (after the statement is executed, so this
#        includes COMMIT statements).
#
# If the write operation eventually succeeds, zero is returned. If a
# transaction is rolled back, non-zero is returned.
#
# Parameter $name is the name to use for the test case (or test cases).
# The second parameter, $tbl, should be the name of the database table
# being modified. Parameter $sql contains the SQL statement to test.
#
proc do_write_test {name tbl sql} {
  if {![info exists ::DO_MALLOC_TEST]} { set ::DO_MALLOC_TEST 1 }

  # Figure out an statement to get a checksum for table $tbl.
  db eval "SELECT * FROM $tbl" V break
  set cksumsql "SELECT md5sum([join [concat rowid $V(*)] ,]) FROM $tbl"

  # Calculate the initial table checksum.
  set cksum1 [db one $cksumsql]

  if {$::DO_MALLOC_TEST } {
    set answers [list {1 {out of memory}} {0 {}}]
    if {$::DO_MALLOC_TEST==1} {
      set modes {100000 persistent}
    } else {
      set modes {1 transient}
    }
  } else {
    set answers [list {0 {}}]
    set modes [list 0 nofail]
  }
  set str [join $answers " OR "]

  foreach {nRepeat zName} $modes {
    for {set iFail 1} 1 {incr iFail} {
      if {$::DO_MALLOC_TEST} {sqlite3_memdebug_fail $iFail -repeat $nRepeat}

      set res [uplevel [list catchsql $sql]]
      set nFail [sqlite3_memdebug_fail -1 -benigncnt nBenign]
      if {$nFail==0} {
        do_test $name.$zName.$iFail [list set {} $res] {0 {}}
        return
      } else {
        if {[lsearch $answers $res]>=0} {
          set res $str
        }
        do_test $name.$zName.$iFail [list set {} $res] $str
        set cksum2 [db one $cksumsql]
        if {$cksum1 != $cksum2} return
      }
    }
  }
}<|MERGE_RESOLUTION|>--- conflicted
+++ resolved
@@ -408,11 +408,7 @@
       set zRepeat "transient"
       if {$::iRepeat} {set zRepeat "persistent"}
       restore_prng_state
-<<<<<<< HEAD
-      catch {foreach file [glob -nocomplain test.db-mj*] {file delete -force $file}}
-=======
-      foreach file [glob -nocomplain test.db-mj*] {forcedelete $file}
->>>>>>> 597835ae
+      catch {foreach file [glob -nocomplain test.db-mj*] {forcedelete $file}}
 
       do_test ${tn}.${zRepeat}.${::n} {
   
