/*
** 2005 May 25
**
** The author disclaims copyright to this source code.  In place of
** a legal notice, here is a blessing:
**
**    May you do good and not evil.
**    May you find forgiveness for yourself and forgive others.
**    May you share freely, never taking more than you give.
**
*************************************************************************
** This file contains the implementation of the sqlite3_prepare()
** interface, and routines that contribute to loading the database schema
** from disk.
*/
#include "sqliteInt.h"
#ifdef SQLITE_ENABLE_SQLRR
# include "sqlrr.h"
#endif

/*
** Fill the InitData structure with an error message that indicates
** that the database is corrupt.
*/
static void corruptSchema(
  InitData *pData,     /* Initialization context */
  const char *zObj,    /* Object being parsed at the point of error */
  const char *zExtra   /* Error information */
){
  sqlite3 *db = pData->db;
  if( !db->mallocFailed && (db->flags & SQLITE_WriteSchema)==0 ){
    char *z;
    if( zObj==0 ) zObj = "?";
    z = sqlite3MPrintf(db, "malformed database schema (%s)", zObj);
    if( zExtra ) z = sqlite3MPrintf(db, "%z - %s", z, zExtra);
    sqlite3DbFree(db, *pData->pzErrMsg);
    *pData->pzErrMsg = z;
  }
  pData->rc = db->mallocFailed ? SQLITE_NOMEM_BKPT : SQLITE_CORRUPT_BKPT;
}

/*
** This is the callback routine for the code that initializes the
** database.  See sqlite3Init() below for additional information.
** This routine is also called from the OP_ParseSchema opcode of the VDBE.
**
** Each callback contains the following information:
**
**     argv[0] = name of thing being created
**     argv[1] = root page number for table or index. 0 for trigger or view.
**     argv[2] = SQL text for the CREATE statement.
**
*/
int sqlite3InitCallback(void *pInit, int argc, char **argv, char **NotUsed){
  InitData *pData = (InitData*)pInit;
  sqlite3 *db = pData->db;
  int iDb = pData->iDb;

  assert( argc==3 );
  UNUSED_PARAMETER2(NotUsed, argc);
  assert( sqlite3_mutex_held(db->mutex) );
  DbClearProperty(db, iDb, DB_Empty);
  if( db->mallocFailed ){
    corruptSchema(pData, argv[0], 0);
    return 1;
  }

  assert( iDb>=0 && iDb<db->nDb );
  if( argv==0 ) return 0;   /* Might happen if EMPTY_RESULT_CALLBACKS are on */
  if( argv[1]==0 ){
    corruptSchema(pData, argv[0], 0);
  }else if( sqlite3_strnicmp(argv[2],"create ",7)==0 ){
    /* Call the parser to process a CREATE TABLE, INDEX or VIEW.
    ** But because db->init.busy is set to 1, no VDBE code is generated
    ** or executed.  All the parser does is build the internal data
    ** structures that describe the table, index, or view.
    */
    int rc;
    u8 saved_iDb = db->init.iDb;
    sqlite3_stmt *pStmt;
    TESTONLY(int rcp);            /* Return code from sqlite3_prepare() */

    assert( db->init.busy );
    db->init.iDb = iDb;
    db->init.newTnum = sqlite3Atoi(argv[1]);
    db->init.orphanTrigger = 0;
    TESTONLY(rcp = ) sqlite3_prepare(db, argv[2], -1, &pStmt, 0);
    rc = db->errCode;
    assert( (rc&0xFF)==(rcp&0xFF) );
    db->init.iDb = saved_iDb;
    assert( saved_iDb==0 || (db->flags & SQLITE_Vacuum)!=0 );
    if( SQLITE_OK!=rc ){
      if( db->init.orphanTrigger ){
        assert( iDb==1 );
      }else{
        pData->rc = rc;
        if( rc==SQLITE_NOMEM ){
          sqlite3OomFault(db);
        }else if( rc!=SQLITE_INTERRUPT && (rc&0xFF)!=SQLITE_LOCKED ){
          corruptSchema(pData, argv[0], sqlite3_errmsg(db));
        }
      }
    }
    sqlite3_finalize(pStmt);
  }else if( argv[0]==0 || (argv[2]!=0 && argv[2][0]!=0) ){
    corruptSchema(pData, argv[0], 0);
  }else{
    /* If the SQL column is blank it means this is an index that
    ** was created to be the PRIMARY KEY or to fulfill a UNIQUE
    ** constraint for a CREATE TABLE.  The index should have already
    ** been created when we processed the CREATE TABLE.  All we have
    ** to do here is record the root page number for that index.
    */
    Index *pIndex;
    pIndex = sqlite3FindIndex(db, argv[0], db->aDb[iDb].zDbSName);
    if( pIndex==0 ){
      /* This can occur if there exists an index on a TEMP table which
      ** has the same name as another index on a permanent index.  Since
      ** the permanent table is hidden by the TEMP table, we can also
      ** safely ignore the index on the permanent table.
      */
      /* Do Nothing */;
    }else if( sqlite3GetInt32(argv[1], &pIndex->tnum)==0 ){
      corruptSchema(pData, argv[0], "invalid rootpage");
    }
  }
  return 0;
}

/*
** Attempt to read the database schema and initialize internal
** data structures for a single database file.  The index of the
** database file is given by iDb.  iDb==0 is used for the main
** database.  iDb==1 should never be used.  iDb>=2 is used for
** auxiliary databases.  Return one of the SQLITE_ error codes to
** indicate success or failure.
*/
static int sqlite3InitOne(sqlite3 *db, int iDb, char **pzErrMsg){
  int rc;
  int i;
#ifndef SQLITE_OMIT_DEPRECATED
  int size;
#endif
  Db *pDb;
  char const *azArg[4];
  int meta[5];
  InitData initData;
  const char *zMasterName;
  int openedTransaction = 0;

  assert( iDb>=0 && iDb<db->nDb );
  assert( db->aDb[iDb].pSchema );
  assert( sqlite3_mutex_held(db->mutex) );
  assert( iDb==1 || sqlite3BtreeHoldsMutex(db->aDb[iDb].pBt) );

  /* Construct the in-memory representation schema tables (sqlite_master or
  ** sqlite_temp_master) by invoking the parser directly.  The appropriate
  ** table name will be inserted automatically by the parser so we can just
  ** use the abbreviation "x" here.  The parser will also automatically tag
  ** the schema table as read-only. */
  azArg[0] = zMasterName = SCHEMA_TABLE(iDb);
  azArg[1] = "1";
  azArg[2] = "CREATE TABLE x(type text,name text,tbl_name text,"
                            "rootpage integer,sql text)";
  azArg[3] = 0;
  initData.db = db;
  initData.iDb = iDb;
  initData.rc = SQLITE_OK;
  initData.pzErrMsg = pzErrMsg;
  sqlite3InitCallback(&initData, 3, (char **)azArg, 0);
  if( initData.rc ){
    rc = initData.rc;
    goto error_out;
  }

  /* Create a cursor to hold the database open
  */
  pDb = &db->aDb[iDb];
  if( pDb->pBt==0 ){
    if( !OMIT_TEMPDB && ALWAYS(iDb==1) ){
      DbSetProperty(db, 1, DB_SchemaLoaded);
    }
    return SQLITE_OK;
  }

  /* If there is not already a read-only (or read-write) transaction opened
  ** on the b-tree database, open one now. If a transaction is opened, it 
  ** will be closed before this function returns.  */
  sqlite3BtreeEnter(pDb->pBt);
  if( !sqlite3BtreeIsInReadTrans(pDb->pBt) ){
    rc = sqlite3BtreeBeginTrans(pDb->pBt, 0);
    if( rc!=SQLITE_OK ){
      sqlite3SetString(pzErrMsg, db, sqlite3ErrStr(rc));
      goto initone_error_out;
    }
    openedTransaction = 1;
  }

  /* Get the database meta information.
  **
  ** Meta values are as follows:
  **    meta[0]   Schema cookie.  Changes with each schema change.
  **    meta[1]   File format of schema layer.
  **    meta[2]   Size of the page cache.
  **    meta[3]   Largest rootpage (auto/incr_vacuum mode)
  **    meta[4]   Db text encoding. 1:UTF-8 2:UTF-16LE 3:UTF-16BE
  **    meta[5]   User version
  **    meta[6]   Incremental vacuum mode
  **    meta[7]   unused
  **    meta[8]   unused
  **    meta[9]   unused
  **
  ** Note: The #defined SQLITE_UTF* symbols in sqliteInt.h correspond to
  ** the possible values of meta[4].
  */
  for(i=0; i<ArraySize(meta); i++){
    sqlite3BtreeGetMeta(pDb->pBt, i+1, (u32 *)&meta[i]);
  }
  pDb->pSchema->schema_cookie = meta[BTREE_SCHEMA_VERSION-1];

  /* If opening a non-empty database, check the text encoding. For the
  ** main database, set sqlite3.enc to the encoding of the main database.
  ** For an attached db, it is an error if the encoding is not the same
  ** as sqlite3.enc.
  */
  if( meta[BTREE_TEXT_ENCODING-1] ){  /* text encoding */
    if( iDb==0 ){
#ifndef SQLITE_OMIT_UTF16
      u8 encoding;
      /* If opening the main database, set ENC(db). */
      encoding = (u8)meta[BTREE_TEXT_ENCODING-1] & 3;
      if( encoding==0 ) encoding = SQLITE_UTF8;
      ENC(db) = encoding;
#else
      ENC(db) = SQLITE_UTF8;
#endif
    }else{
      /* If opening an attached database, the encoding much match ENC(db) */
      if( meta[BTREE_TEXT_ENCODING-1]!=ENC(db) ){
        sqlite3SetString(pzErrMsg, db, "attached databases must use the same"
            " text encoding as main database");
        rc = SQLITE_ERROR;
        goto initone_error_out;
      }
    }
  }else{
    DbSetProperty(db, iDb, DB_Empty);
  }
  pDb->pSchema->enc = ENC(db);

  if( pDb->pSchema->cache_size==0 ){
#ifndef SQLITE_OMIT_DEPRECATED
    size = sqlite3AbsInt32(meta[BTREE_DEFAULT_CACHE_SIZE-1]);
    if( size==0 ){ size = SQLITE_DEFAULT_CACHE_SIZE; }
    pDb->pSchema->cache_size = size;
#else
    pDb->pSchema->cache_size = SQLITE_DEFAULT_CACHE_SIZE;
#endif
    sqlite3BtreeSetCacheSize(pDb->pBt, pDb->pSchema->cache_size);
  }

  /*
  ** file_format==1    Version 3.0.0.
  ** file_format==2    Version 3.1.3.  // ALTER TABLE ADD COLUMN
  ** file_format==3    Version 3.1.4.  // ditto but with non-NULL defaults
  ** file_format==4    Version 3.3.0.  // DESC indices.  Boolean constants
  */
  pDb->pSchema->file_format = (u8)meta[BTREE_FILE_FORMAT-1];
  if( pDb->pSchema->file_format==0 ){
    pDb->pSchema->file_format = 1;
  }
  if( pDb->pSchema->file_format>SQLITE_MAX_FILE_FORMAT ){
    sqlite3SetString(pzErrMsg, db, "unsupported file format");
    rc = SQLITE_ERROR;
    goto initone_error_out;
  }

  /* Ticket #2804:  When we open a database in the newer file format,
  ** clear the legacy_file_format pragma flag so that a VACUUM will
  ** not downgrade the database and thus invalidate any descending
  ** indices that the user might have created.
  */
  if( iDb==0 && meta[BTREE_FILE_FORMAT-1]>=4 ){
    db->flags &= ~SQLITE_LegacyFileFmt;
  }

  /* Read the schema information out of the schema tables
  */
  assert( db->init.busy );
  {
    char *zSql;
    zSql = sqlite3MPrintf(db, 
        "SELECT name, rootpage, sql FROM \"%w\".%s ORDER BY rowid",
        db->aDb[iDb].zDbSName, zMasterName);
#ifndef SQLITE_OMIT_AUTHORIZATION
    {
      sqlite3_xauth xAuth;
      xAuth = db->xAuth;
      db->xAuth = 0;
#endif
      rc = sqlite3_exec(db, zSql, sqlite3InitCallback, &initData, 0);
#ifndef SQLITE_OMIT_AUTHORIZATION
      db->xAuth = xAuth;
    }
#endif
    if( rc==SQLITE_OK ) rc = initData.rc;
    sqlite3DbFree(db, zSql);
#ifndef SQLITE_OMIT_ANALYZE
    if( rc==SQLITE_OK ){
      sqlite3AnalysisLoad(db, iDb);
    }
#endif
  }
  if( db->mallocFailed ){
    rc = SQLITE_NOMEM_BKPT;
    sqlite3ResetAllSchemasOfConnection(db);
  }
  if( rc==SQLITE_OK || (db->flags&SQLITE_WriteSchema)){
    /* Black magic: If the SQLITE_WriteSchema flag is set, then consider
    ** the schema loaded, even if errors occurred. In this situation the 
    ** current sqlite3_prepare() operation will fail, but the following one
    ** will attempt to compile the supplied statement against whatever subset
    ** of the schema was loaded before the error occurred. The primary
    ** purpose of this is to allow access to the sqlite_master table
    ** even when its contents have been corrupted.
    */
    DbSetProperty(db, iDb, DB_SchemaLoaded);
    rc = SQLITE_OK;
  }

  /* Jump here for an error that occurs after successfully allocating
  ** curMain and calling sqlite3BtreeEnter(). For an error that occurs
  ** before that point, jump to error_out.
  */
initone_error_out:
  if( openedTransaction ){
    sqlite3BtreeCommit(pDb->pBt);
  }
  sqlite3BtreeLeave(pDb->pBt);

error_out:
  if( rc==SQLITE_NOMEM || rc==SQLITE_IOERR_NOMEM ){
    sqlite3OomFault(db);
  }
  return rc;
}

/*
** Initialize all database files - the main database file, the file
** used to store temporary tables, and any additional database files
** created using ATTACH statements.  Return a success code.  If an
** error occurs, write an error message into *pzErrMsg.
**
** After a database is initialized, the DB_SchemaLoaded bit is set
** bit is set in the flags field of the Db structure. If the database
** file was of zero-length, then the DB_Empty flag is also set.
*/
int sqlite3Init(sqlite3 *db, char **pzErrMsg){
  int i, rc;
  int commit_internal = !(db->flags&SQLITE_InternChanges);
  
  assert( sqlite3_mutex_held(db->mutex) );
  assert( sqlite3BtreeHoldsMutex(db->aDb[0].pBt) );
  assert( db->init.busy==0 );
  rc = SQLITE_OK;
  db->init.busy = 1;
  ENC(db) = SCHEMA_ENC(db);
  for(i=0; rc==SQLITE_OK && i<db->nDb; i++){
    if( DbHasProperty(db, i, DB_SchemaLoaded) || i==1 ) continue;
    rc = sqlite3InitOne(db, i, pzErrMsg);
    if( rc ){
      sqlite3ResetOneSchema(db, i);
    }
  }

  /* Once all the other databases have been initialized, load the schema
  ** for the TEMP database. This is loaded last, as the TEMP database
  ** schema may contain references to objects in other databases.
  */
#ifndef SQLITE_OMIT_TEMPDB
  assert( db->nDb>1 );
  if( rc==SQLITE_OK && !DbHasProperty(db, 1, DB_SchemaLoaded) ){
    rc = sqlite3InitOne(db, 1, pzErrMsg);
    if( rc ){
      sqlite3ResetOneSchema(db, 1);
    }
  }
#endif

  db->init.busy = 0;
  if( rc==SQLITE_OK && commit_internal ){
    sqlite3CommitInternalChanges(db);
  }

  return rc; 
}

/*
** This routine is a no-op if the database schema is already initialized.
** Otherwise, the schema is loaded. An error code is returned.
*/
int sqlite3ReadSchema(Parse *pParse){
  int rc = SQLITE_OK;
  sqlite3 *db = pParse->db;
  assert( sqlite3_mutex_held(db->mutex) );
  if( !db->init.busy ){
    rc = sqlite3Init(db, &pParse->zErrMsg);
  }
  if( rc!=SQLITE_OK ){
    pParse->rc = rc;
    pParse->nErr++;
  }
  return rc;
}


/*
** Check schema cookies in all databases.  If any cookie is out
** of date set pParse->rc to SQLITE_SCHEMA.  If all schema cookies
** make no changes to pParse->rc.
*/
static void schemaIsValid(Parse *pParse){
  sqlite3 *db = pParse->db;
  int iDb;
  int rc;
  int cookie;

  assert( pParse->checkSchema );
  assert( sqlite3_mutex_held(db->mutex) );
  for(iDb=0; iDb<db->nDb; iDb++){
    int openedTransaction = 0;         /* True if a transaction is opened */
    Btree *pBt = db->aDb[iDb].pBt;     /* Btree database to read cookie from */
    if( pBt==0 ) continue;

    /* If there is not already a read-only (or read-write) transaction opened
    ** on the b-tree database, open one now. If a transaction is opened, it 
    ** will be closed immediately after reading the meta-value. */
    if( !sqlite3BtreeIsInReadTrans(pBt) ){
      rc = sqlite3BtreeBeginTrans(pBt, 0);
      if( rc==SQLITE_NOMEM || rc==SQLITE_IOERR_NOMEM ){
        sqlite3OomFault(db);
      }
      if( rc!=SQLITE_OK ) return;
      openedTransaction = 1;
    }

    /* Read the schema cookie from the database. If it does not match the 
    ** value stored as part of the in-memory schema representation,
    ** set Parse.rc to SQLITE_SCHEMA. */
    sqlite3BtreeGetMeta(pBt, BTREE_SCHEMA_VERSION, (u32 *)&cookie);
    assert( sqlite3SchemaMutexHeld(db, iDb, 0) );
    if( cookie!=db->aDb[iDb].pSchema->schema_cookie ){
      sqlite3ResetOneSchema(db, iDb);
      pParse->rc = SQLITE_SCHEMA;
    }

    /* Close the transaction, if one was opened. */
    if( openedTransaction ){
      sqlite3BtreeCommit(pBt);
    }
  }
}

/*
** Convert a schema pointer into the iDb index that indicates
** which database file in db->aDb[] the schema refers to.
**
** If the same database is attached more than once, the first
** attached database is returned.
*/
int sqlite3SchemaToIndex(sqlite3 *db, Schema *pSchema){
  int i = -1000000;

  /* If pSchema is NULL, then return -1000000. This happens when code in 
  ** expr.c is trying to resolve a reference to a transient table (i.e. one
  ** created by a sub-select). In this case the return value of this 
  ** function should never be used.
  **
  ** We return -1000000 instead of the more usual -1 simply because using
  ** -1000000 as the incorrect index into db->aDb[] is much 
  ** more likely to cause a segfault than -1 (of course there are assert()
  ** statements too, but it never hurts to play the odds).
  */
  assert( sqlite3_mutex_held(db->mutex) );
  if( pSchema ){
    for(i=0; ALWAYS(i<db->nDb); i++){
      if( db->aDb[i].pSchema==pSchema ){
        break;
      }
    }
    assert( i>=0 && i<db->nDb );
  }
  return i;
}

/*
** Free all memory allocations in the pParse object
*/
void sqlite3ParserReset(Parse *pParse){
  if( pParse ){
    sqlite3 *db = pParse->db;
    sqlite3DbFree(db, pParse->aLabel);
    sqlite3ExprListDelete(db, pParse->pConstExpr);
    if( db ){
      assert( db->lookaside.bDisable >= pParse->disableLookaside );
      db->lookaside.bDisable -= pParse->disableLookaside;
    }
    pParse->disableLookaside = 0;
  }
}

/*
** Compile the UTF-8 encoded SQL statement zSql into a statement handle.
*/
static int sqlite3Prepare(
  sqlite3 *db,              /* Database handle. */
  const char *zSql,         /* UTF-8 encoded SQL statement. */
  int nBytes,               /* Length of zSql in bytes. */
  u32 prepFlags,            /* Zero or more SQLITE_PREPARE_* flags */
  Vdbe *pReprepare,         /* VM being reprepared */
  sqlite3_stmt **ppStmt,    /* OUT: A pointer to the prepared statement */
  const char **pzTail       /* OUT: End of parsed string */
){
  char *zErrMsg = 0;        /* Error message */
  int rc = SQLITE_OK;       /* Result code */
  int i;                    /* Loop counter */
  Parse sParse;             /* Parsing context */

  memset(&sParse, 0, PARSE_HDR_SZ);
  memset(PARSE_TAIL(&sParse), 0, PARSE_TAIL_SZ);
  sParse.pReprepare = pReprepare;
  assert( ppStmt && *ppStmt==0 );
  /* assert( !db->mallocFailed ); // not true with SQLITE_USE_ALLOCA */
  assert( sqlite3_mutex_held(db->mutex) );

  /* For a long-term use prepared statement avoid the use of
  ** lookaside memory.
  */
  if( prepFlags & SQLITE_PREPARE_PERSISTENT ){
    sParse.disableLookaside++;
    db->lookaside.bDisable++;
  }

  /* Check to verify that it is possible to get a read lock on all
  ** database schemas.  The inability to get a read lock indicates that
  ** some other database connection is holding a write-lock, which in
  ** turn means that the other connection has made uncommitted changes
  ** to the schema.
  **
  ** Were we to proceed and prepare the statement against the uncommitted
  ** schema changes and if those schema changes are subsequently rolled
  ** back and different changes are made in their place, then when this
  ** prepared statement goes to run the schema cookie would fail to detect
  ** the schema change.  Disaster would follow.
  **
  ** This thread is currently holding mutexes on all Btrees (because
  ** of the sqlite3BtreeEnterAll() in sqlite3LockAndPrepare()) so it
  ** is not possible for another thread to start a new schema change
  ** while this routine is running.  Hence, we do not need to hold 
  ** locks on the schema, we just need to make sure nobody else is 
  ** holding them.
  **
  ** Note that setting READ_UNCOMMITTED overrides most lock detection,
  ** but it does *not* override schema lock detection, so this all still
  ** works even if READ_UNCOMMITTED is set.
  */
  for(i=0; i<db->nDb; i++) {
    Btree *pBt = db->aDb[i].pBt;
    if( pBt ){
      assert( sqlite3BtreeHoldsMutex(pBt) );
      rc = sqlite3BtreeSchemaLocked(pBt);
      if( rc ){
        const char *zDb = db->aDb[i].zDbSName;
        sqlite3ErrorWithMsg(db, rc, "database schema is locked: %s", zDb);
        testcase( db->flags & SQLITE_ReadUncommit );
        goto end_prepare;
      }
    }
  }

  sqlite3VtabUnlockList(db);

  sParse.db = db;
  if( nBytes>=0 && (nBytes==0 || zSql[nBytes-1]!=0) ){
    char *zSqlCopy;
    int mxLen = db->aLimit[SQLITE_LIMIT_SQL_LENGTH];
    testcase( nBytes==mxLen );
    testcase( nBytes==mxLen+1 );
    if( nBytes>mxLen ){
      sqlite3ErrorWithMsg(db, SQLITE_TOOBIG, "statement too long");
      rc = sqlite3ApiExit(db, SQLITE_TOOBIG);
      goto end_prepare;
    }
    zSqlCopy = sqlite3DbStrNDup(db, zSql, nBytes);
    if( zSqlCopy ){
      sqlite3RunParser(&sParse, zSqlCopy, &zErrMsg);
      sParse.zTail = &zSql[sParse.zTail-zSqlCopy];
      sqlite3DbFree(db, zSqlCopy);
    }else{
      sParse.zTail = &zSql[nBytes];
    }
  }else{
    sqlite3RunParser(&sParse, zSql, &zErrMsg);
  }
  assert( 0==sParse.nQueryLoop );

  if( sParse.rc==SQLITE_DONE ) sParse.rc = SQLITE_OK;
  if( sParse.checkSchema ){
    schemaIsValid(&sParse);
  }
  if( db->mallocFailed ){
    sParse.rc = SQLITE_NOMEM_BKPT;
  }
  if( pzTail ){
    *pzTail = sParse.zTail;
  }
  rc = sParse.rc;

#ifndef SQLITE_OMIT_EXPLAIN
  if( rc==SQLITE_OK && sParse.pVdbe && sParse.explain ){
    static const char * const azColName[] = {
       "addr", "opcode", "p1", "p2", "p3", "p4", "p5", "comment",
       "selectid", "order", "from", "detail"
    };
    int iFirst, mx;
    if( sParse.explain==2 ){
      sqlite3VdbeSetNumCols(sParse.pVdbe, 4);
      iFirst = 8;
      mx = 12;
    }else{
      sqlite3VdbeSetNumCols(sParse.pVdbe, 8);
      iFirst = 0;
      mx = 8;
    }
    for(i=iFirst; i<mx; i++){
      sqlite3VdbeSetColName(sParse.pVdbe, i-iFirst, COLNAME_NAME,
                            azColName[i], SQLITE_STATIC);
    }
  }
#endif

  if( db->init.busy==0 ){
    sqlite3VdbeSetSql(sParse.pVdbe, zSql, (int)(sParse.zTail-zSql), prepFlags);
  }
  if( sParse.pVdbe && (rc!=SQLITE_OK || db->mallocFailed) ){
    sqlite3VdbeFinalize(sParse.pVdbe);
    assert(!(*ppStmt));
  }else{
    *ppStmt = (sqlite3_stmt*)sParse.pVdbe;
  }

  if( zErrMsg ){
    sqlite3ErrorWithMsg(db, rc, "%s", zErrMsg);
    sqlite3DbFree(db, zErrMsg);
  }else{
    sqlite3Error(db, rc);
  }

  /* Delete any TriggerPrg structures allocated while parsing this statement. */
  while( sParse.pTriggerPrg ){
    TriggerPrg *pT = sParse.pTriggerPrg;
    sParse.pTriggerPrg = pT->pNext;
    sqlite3DbFree(db, pT);
  }

end_prepare:

  sqlite3ParserReset(&sParse);
  rc = sqlite3ApiExit(db, rc);
  assert( (rc&db->errMask)==rc );
  return rc;
}
static int sqlite3LockAndPrepare(
  sqlite3 *db,              /* Database handle. */
  const char *zSql,         /* UTF-8 encoded SQL statement. */
  int nBytes,               /* Length of zSql in bytes. */
  u32 prepFlags,            /* Zero or more SQLITE_PREPARE_* flags */
  Vdbe *pOld,               /* VM being reprepared */
  sqlite3_stmt **ppStmt,    /* OUT: A pointer to the prepared statement */
  const char **pzTail       /* OUT: End of parsed string */
){
  int rc;

#ifdef SQLITE_ENABLE_API_ARMOR
  if( ppStmt==0 ) return SQLITE_MISUSE_BKPT;
#endif
  *ppStmt = 0;
  if( !sqlite3SafetyCheckOk(db)||zSql==0 ){
    return SQLITE_MISUSE_BKPT;
  }
  sqlite3_mutex_enter(db->mutex);
  sqlite3BtreeEnterAll(db);
  rc = sqlite3Prepare(db, zSql, nBytes, prepFlags, pOld, ppStmt, pzTail);
  if( rc==SQLITE_SCHEMA ){
    sqlite3_finalize(*ppStmt);
    rc = sqlite3Prepare(db, zSql, nBytes, prepFlags, pOld, ppStmt, pzTail);
  }
  sqlite3BtreeLeaveAll(db);
  sqlite3_mutex_leave(db->mutex);
  assert( rc==SQLITE_OK || *ppStmt==0 );
  return rc;
}

/*
** Rerun the compilation of a statement after a schema change.
**
** If the statement is successfully recompiled, return SQLITE_OK. Otherwise,
** if the statement cannot be recompiled because another connection has
** locked the sqlite3_master table, return SQLITE_LOCKED. If any other error
** occurs, return SQLITE_SCHEMA.
*/
int sqlite3Reprepare(Vdbe *p){
  int rc;
  sqlite3_stmt *pNew;
  const char *zSql;
  sqlite3 *db;
  u8 prepFlags;

  assert( sqlite3_mutex_held(sqlite3VdbeDb(p)->mutex) );
  zSql = sqlite3_sql((sqlite3_stmt *)p);
  assert( zSql!=0 );  /* Reprepare only called for prepare_v2() statements */
  db = sqlite3VdbeDb(p);
  assert( sqlite3_mutex_held(db->mutex) );
  prepFlags = sqlite3VdbePrepareFlags(p);
  rc = sqlite3LockAndPrepare(db, zSql, -1, prepFlags, p, &pNew, 0);
  if( rc ){
    if( rc==SQLITE_NOMEM ){
      sqlite3OomFault(db);
    }
    assert( pNew==0 );
    return rc;
  }else{
    assert( pNew!=0 );
  }
  sqlite3VdbeSwap((Vdbe*)pNew, p);
  sqlite3TransferBindings(pNew, (sqlite3_stmt*)p);
  sqlite3VdbeResetStepResult((Vdbe*)pNew);
  sqlite3VdbeFinalize((Vdbe*)pNew);
  return SQLITE_OK;
}


/*
** Two versions of the official API.  Legacy and new use.  In the legacy
** version, the original SQL text is not saved in the prepared statement
** and so if a schema change occurs, SQLITE_SCHEMA is returned by
** sqlite3_step().  In the new version, the original SQL text is retained
** and the statement is automatically recompiled if an schema change
** occurs.
*/
int sqlite3_prepare(
  sqlite3 *db,              /* Database handle. */
  const char *zSql,         /* UTF-8 encoded SQL statement. */
  int nBytes,               /* Length of zSql in bytes. */
  sqlite3_stmt **ppStmt,    /* OUT: A pointer to the prepared statement */
  const char **pzTail       /* OUT: End of parsed string */
){
  int rc;
  rc = sqlite3LockAndPrepare(db,zSql,nBytes,0,0,ppStmt,pzTail);
#ifdef SQLITE_ENABLE_SQLRR
  SRRecPrepare(db, zSql, nBytes, 0, *ppStmt);
#endif
  assert( rc==SQLITE_OK || ppStmt==0 || *ppStmt==0 );  /* VERIFY: F13021 */
  return rc;
}
int sqlite3_prepare_v2(
  sqlite3 *db,              /* Database handle. */
  const char *zSql,         /* UTF-8 encoded SQL statement. */
  int nBytes,               /* Length of zSql in bytes. */
  sqlite3_stmt **ppStmt,    /* OUT: A pointer to the prepared statement */
  const char **pzTail       /* OUT: End of parsed string */
){
  int rc;
<<<<<<< HEAD
  rc = sqlite3LockAndPrepare(db,zSql,nBytes,1,0,ppStmt,pzTail);
#ifdef SQLITE_ENABLE_SQLRR
  SRRecPrepare(db, zSql, nBytes, 1, *ppStmt);
#endif
=======
  rc = sqlite3LockAndPrepare(db,zSql,nBytes,SQLITE_PREPARE_SAVESQL,0,
                             ppStmt,pzTail);
  assert( rc==SQLITE_OK || ppStmt==0 || *ppStmt==0 );  /* VERIFY: F13021 */
  return rc;
}
int sqlite3_prepare_v3(
  sqlite3 *db,              /* Database handle. */
  const char *zSql,         /* UTF-8 encoded SQL statement. */
  int nBytes,               /* Length of zSql in bytes. */
  unsigned int prepFlags,   /* Zero or more SQLITE_PREPARE_* flags */
  sqlite3_stmt **ppStmt,    /* OUT: A pointer to the prepared statement */
  const char **pzTail       /* OUT: End of parsed string */
){
  int rc;
  rc = sqlite3LockAndPrepare(db,zSql,nBytes,
                 SQLITE_PREPARE_SAVESQL|(prepFlags&SQLITE_PREPARE_MASK),
                 0,ppStmt,pzTail);
>>>>>>> db00864d
  assert( rc==SQLITE_OK || ppStmt==0 || *ppStmt==0 );  /* VERIFY: F13021 */
  return rc;
}


#ifndef SQLITE_OMIT_UTF16
/*
** Compile the UTF-16 encoded SQL statement zSql into a statement handle.
*/
static int sqlite3Prepare16(
  sqlite3 *db,              /* Database handle. */ 
  const void *zSql,         /* UTF-16 encoded SQL statement. */
  int nBytes,               /* Length of zSql in bytes. */
  u32 prepFlags,            /* Zero or more SQLITE_PREPARE_* flags */
  sqlite3_stmt **ppStmt,    /* OUT: A pointer to the prepared statement */
  const void **pzTail       /* OUT: End of parsed string */
){
  /* This function currently works by first transforming the UTF-16
  ** encoded string to UTF-8, then invoking sqlite3_prepare(). The
  ** tricky bit is figuring out the pointer to return in *pzTail.
  */
  char *zSql8;
  const char *zTail8 = 0;
  int rc = SQLITE_OK;

#ifdef SQLITE_ENABLE_API_ARMOR
  if( ppStmt==0 ) return SQLITE_MISUSE_BKPT;
#endif
  *ppStmt = 0;
  if( !sqlite3SafetyCheckOk(db)||zSql==0 ){
    return SQLITE_MISUSE_BKPT;
  }
  if( nBytes>=0 ){
    int sz;
    const char *z = (const char*)zSql;
    for(sz=0; sz<nBytes && (z[sz]!=0 || z[sz+1]!=0); sz += 2){}
    nBytes = sz;
  }
  sqlite3_mutex_enter(db->mutex);
  zSql8 = sqlite3Utf16to8(db, zSql, nBytes, SQLITE_UTF16NATIVE);
  if( zSql8 ){
    rc = sqlite3LockAndPrepare(db, zSql8, -1, prepFlags, 0, ppStmt, &zTail8);
  }
#ifdef SQLITE_ENABLE_SQLRR
  SRRecPrepare(db, zSql8, -1, 1, *ppStmt);
#endif
  if( zTail8 && pzTail ){
    /* If sqlite3_prepare returns a tail pointer, we calculate the
    ** equivalent pointer into the UTF-16 string by counting the unicode
    ** characters between zSql8 and zTail8, and then returning a pointer
    ** the same number of characters into the UTF-16 string.
    */
    int chars_parsed = sqlite3Utf8CharLen(zSql8, (int)(zTail8-zSql8));
    *pzTail = (u8 *)zSql + sqlite3Utf16ByteLen(zSql, chars_parsed);
  }
  sqlite3DbFree(db, zSql8); 
  rc = sqlite3ApiExit(db, rc);
  sqlite3_mutex_leave(db->mutex);
  return rc;
}

/*
** Two versions of the official API.  Legacy and new use.  In the legacy
** version, the original SQL text is not saved in the prepared statement
** and so if a schema change occurs, SQLITE_SCHEMA is returned by
** sqlite3_step().  In the new version, the original SQL text is retained
** and the statement is automatically recompiled if an schema change
** occurs.
*/
int sqlite3_prepare16(
  sqlite3 *db,              /* Database handle. */ 
  const void *zSql,         /* UTF-16 encoded SQL statement. */
  int nBytes,               /* Length of zSql in bytes. */
  sqlite3_stmt **ppStmt,    /* OUT: A pointer to the prepared statement */
  const void **pzTail       /* OUT: End of parsed string */
){
  int rc;
  rc = sqlite3Prepare16(db,zSql,nBytes,0,ppStmt,pzTail);
  assert( rc==SQLITE_OK || ppStmt==0 || *ppStmt==0 );  /* VERIFY: F13021 */
  return rc;
}
int sqlite3_prepare16_v2(
  sqlite3 *db,              /* Database handle. */ 
  const void *zSql,         /* UTF-16 encoded SQL statement. */
  int nBytes,               /* Length of zSql in bytes. */
  sqlite3_stmt **ppStmt,    /* OUT: A pointer to the prepared statement */
  const void **pzTail       /* OUT: End of parsed string */
){
  int rc;
  rc = sqlite3Prepare16(db,zSql,nBytes,SQLITE_PREPARE_SAVESQL,ppStmt,pzTail);
  assert( rc==SQLITE_OK || ppStmt==0 || *ppStmt==0 );  /* VERIFY: F13021 */
  return rc;
}
int sqlite3_prepare16_v3(
  sqlite3 *db,              /* Database handle. */ 
  const void *zSql,         /* UTF-16 encoded SQL statement. */
  int nBytes,               /* Length of zSql in bytes. */
  unsigned int prepFlags,   /* Zero or more SQLITE_PREPARE_* flags */
  sqlite3_stmt **ppStmt,    /* OUT: A pointer to the prepared statement */
  const void **pzTail       /* OUT: End of parsed string */
){
  int rc;
  rc = sqlite3Prepare16(db,zSql,nBytes,
         SQLITE_PREPARE_SAVESQL|(prepFlags&SQLITE_PREPARE_MASK),
         ppStmt,pzTail);
  assert( rc==SQLITE_OK || ppStmt==0 || *ppStmt==0 );  /* VERIFY: F13021 */
  return rc;
}

#endif /* SQLITE_OMIT_UTF16 */<|MERGE_RESOLUTION|>--- conflicted
+++ resolved
@@ -771,12 +771,6 @@
   const char **pzTail       /* OUT: End of parsed string */
 ){
   int rc;
-<<<<<<< HEAD
-  rc = sqlite3LockAndPrepare(db,zSql,nBytes,1,0,ppStmt,pzTail);
-#ifdef SQLITE_ENABLE_SQLRR
-  SRRecPrepare(db, zSql, nBytes, 1, *ppStmt);
-#endif
-=======
   rc = sqlite3LockAndPrepare(db,zSql,nBytes,SQLITE_PREPARE_SAVESQL,0,
                              ppStmt,pzTail);
   assert( rc==SQLITE_OK || ppStmt==0 || *ppStmt==0 );  /* VERIFY: F13021 */
@@ -794,7 +788,9 @@
   rc = sqlite3LockAndPrepare(db,zSql,nBytes,
                  SQLITE_PREPARE_SAVESQL|(prepFlags&SQLITE_PREPARE_MASK),
                  0,ppStmt,pzTail);
->>>>>>> db00864d
+#ifdef SQLITE_ENABLE_SQLRR
+  SRRecPrepare(db, zSql, nBytes, 1, *ppStmt);
+#endif
   assert( rc==SQLITE_OK || ppStmt==0 || *ppStmt==0 );  /* VERIFY: F13021 */
   return rc;
 }
