/*
** 2010 September 31
**
** The author disclaims copyright to this source code.  In place of
** a legal notice, here is a blessing:
**
**    May you do good and not evil.
**    May you find forgiveness for yourself and forgive others.
**    May you share freely, never taking more than you give.
**
*************************************************************************
**
** This file contains a VFS "shim" - a layer that sits in between the
** pager and the real VFS.
**
** This particular shim enforces a quota system on files.  One or more
** database files are in a "quota group" that is defined by a GLOB
** pattern.  A quota is set for the combined size of all files in the
** the group.  A quota of zero means "no limit".  If the total size
** of all files in the quota group is greater than the limit, then
** write requests that attempt to enlarge a file fail with SQLITE_FULL.
**
** However, before returning SQLITE_FULL, the write requests invoke
** a callback function that is configurable for each quota group.
** This callback has the opportunity to enlarge the quota.  If the
** callback does enlarge the quota such that the total size of all
** files within the group is less than the new quota, then the write
** continues as if nothing had happened.
*/
#include "test_quota.h"
#include <string.h>
#include <assert.h>

/*
** For an build without mutexes, no-op the mutex calls.
*/
#if defined(SQLITE_THREADSAFE) && SQLITE_THREADSAFE==0
#define sqlite3_mutex_alloc(X)    ((sqlite3_mutex*)8)
#define sqlite3_mutex_free(X)
#define sqlite3_mutex_enter(X)
#define sqlite3_mutex_try(X)      SQLITE_OK
#define sqlite3_mutex_leave(X)
#define sqlite3_mutex_held(X)     ((void)(X),1)
#define sqlite3_mutex_notheld(X)  ((void)(X),1)
#endif /* SQLITE_THREADSAFE==0 */


/************************ Object Definitions ******************************/

/* Forward declaration of all object types */
typedef struct quotaGroup quotaGroup;
typedef struct quotaConn quotaConn;
typedef struct quotaFile quotaFile;

/*
** A "quota group" is a collection of files whose collective size we want
** to limit.  Each quota group is defined by a GLOB pattern.
**
** There is an instance of the following object for each defined quota
** group.  This object records the GLOB pattern that defines which files
** belong to the quota group.  The object also remembers the size limit
** for the group (the quota) and the callback to be invoked when the
** sum of the sizes of the files within the group goes over the limit.
**
** A quota group must be established (using sqlite3_quota_set(...))
** prior to opening any of the database connections that access files
** within the quota group.
*/
struct quotaGroup {
  const char *zPattern;          /* Filename pattern to be quotaed */
  sqlite3_int64 iLimit;          /* Upper bound on total file size */
  sqlite3_int64 iSize;           /* Current size of all files */
  void (*xCallback)(             /* Callback invoked when going over quota */
     const char *zFilename,         /* Name of file whose size increases */
     sqlite3_int64 *piLimit,        /* IN/OUT: The current limit */
     sqlite3_int64 iSize,           /* Total size of all files in the group */
     void *pArg                     /* Client data */
  );
  void *pArg;                    /* Third argument to the xCallback() */
  void (*xDestroy)(void*);       /* Optional destructor for pArg */
  quotaGroup *pNext, **ppPrev;   /* Doubly linked list of all quota objects */
  quotaFile *pFiles;             /* Files within this group */
};

/*
** An instance of this structure represents a single file that is part
** of a quota group.  A single file can be opened multiple times.  In
** order keep multiple openings of the same file from causing the size
** of the file to count against the quota multiple times, each file
** has a unique instance of this object and multiple open connections
** to the same file each point to a single instance of this object.
*/
struct quotaFile {
  char *zFilename;                /* Name of this file */
  quotaGroup *pGroup;             /* Quota group to which this file belongs */
  sqlite3_int64 iSize;            /* Current size of this file */
  int nRef;                       /* Number of times this file is open */
  int deleteOnClose;              /* True to delete this file when it closes */
  quotaFile *pNext, **ppPrev;     /* Linked list of files in the same group */
};

/*
** An instance of the following object represents each open connection
** to a file that participates in quota tracking.  This object is a 
** subclass of sqlite3_file.  The sqlite3_file object for the underlying
** VFS is appended to this structure.
*/
struct quotaConn {
  sqlite3_file base;              /* Base class - must be first */
  quotaFile *pFile;               /* The underlying file */
  /* The underlying VFS sqlite3_file is appended to this object */
};

/*
** An instance of the following object records the state of an
** open file.  This object is opaque to all users - the internal
** structure is only visible to the functions below.
*/
struct quota_FILE {
  FILE *f;                /* Open stdio file pointer */
  sqlite3_int64 iOfst;    /* Current offset into the file */
  quotaFile *pFile;       /* The file record in the quota system */
};


/************************* Global Variables **********************************/
/*
** All global variables used by this file are containing within the following
** gQuota structure.
*/
static struct {
  /* The pOrigVfs is the real, original underlying VFS implementation.
  ** Most operations pass-through to the real VFS.  This value is read-only
  ** during operation.  It is only modified at start-time and thus does not
  ** require a mutex.
  */
  sqlite3_vfs *pOrigVfs;

  /* The sThisVfs is the VFS structure used by this shim.  It is initialized
  ** at start-time and thus does not require a mutex
  */
  sqlite3_vfs sThisVfs;

  /* The sIoMethods defines the methods used by sqlite3_file objects 
  ** associated with this shim.  It is initialized at start-time and does
  ** not require a mutex.
  **
  ** When the underlying VFS is called to open a file, it might return 
  ** either a version 1 or a version 2 sqlite3_file object.  This shim
  ** has to create a wrapper sqlite3_file of the same version.  Hence
  ** there are two I/O method structures, one for version 1 and the other
  ** for version 2.
  */
  sqlite3_io_methods sIoMethodsV1;
  sqlite3_io_methods sIoMethodsV2;

  /* True when this shim as been initialized.
  */
  int isInitialized;

  /* For run-time access any of the other global data structures in this
  ** shim, the following mutex must be held.
  */
  sqlite3_mutex *pMutex;

  /* List of quotaGroup objects.
  */
  quotaGroup *pGroup;

} gQuota;

/************************* Utility Routines *********************************/
/*
** Acquire and release the mutex used to serialize access to the
** list of quotaGroups.
*/
static void quotaEnter(void){ sqlite3_mutex_enter(gQuota.pMutex); }
static void quotaLeave(void){ sqlite3_mutex_leave(gQuota.pMutex); }

/* Count the number of open files in a quotaGroup 
*/
static int quotaGroupOpenFileCount(quotaGroup *pGroup){
  int N = 0;
  quotaFile *pFile = pGroup->pFiles;
  while( pFile ){
    if( pFile->nRef ) N++;
    pFile = pFile->pNext;
  }
  return N;
}

/* Remove a file from a quota group.
*/
static void quotaRemoveFile(quotaFile *pFile){
  quotaGroup *pGroup = pFile->pGroup;
  pGroup->iSize -= pFile->iSize;
  *pFile->ppPrev = pFile->pNext;
  if( pFile->pNext ) pFile->pNext->ppPrev = pFile->ppPrev;
  sqlite3_free(pFile);
}

/* Remove all files from a quota group.  It is always the case that
** all files will be closed when this routine is called.
*/
static void quotaRemoveAllFiles(quotaGroup *pGroup){
  while( pGroup->pFiles ){
    assert( pGroup->pFiles->nRef==0 );
    quotaRemoveFile(pGroup->pFiles);
  }
}


/* If the reference count and threshold for a quotaGroup are both
** zero, then destroy the quotaGroup.
*/
static void quotaGroupDeref(quotaGroup *pGroup){
  if( pGroup->iLimit==0 && quotaGroupOpenFileCount(pGroup)==0 ){
    quotaRemoveAllFiles(pGroup);
    *pGroup->ppPrev = pGroup->pNext;
    if( pGroup->pNext ) pGroup->pNext->ppPrev = pGroup->ppPrev;
    if( pGroup->xDestroy ) pGroup->xDestroy(pGroup->pArg);
    sqlite3_free(pGroup);
  }
}

/*
** Return TRUE if string z matches glob pattern zGlob.
**
** Globbing rules:
**
**      '*'       Matches any sequence of zero or more characters.
**
**      '?'       Matches exactly one character.
**
**     [...]      Matches one character from the enclosed list of
**                characters.
**
**     [^...]     Matches one character not in the enclosed list.
**
**     /          Matches "/" or "\\"
**
*/
static int quotaStrglob(const char *zGlob, const char *z){
  int c, c2, cx;
  int invert;
  int seen;

  while( (c = (*(zGlob++)))!=0 ){
    if( c=='*' ){
      while( (c=(*(zGlob++))) == '*' || c=='?' ){
        if( c=='?' && (*(z++))==0 ) return 0;
      }
      if( c==0 ){
        return 1;
      }else if( c=='[' ){
        while( *z && quotaStrglob(zGlob-1,z)==0 ){
          z++;
        }
        return (*z)!=0;
      }
      cx = (c=='/') ? '\\' : c;
      while( (c2 = (*(z++)))!=0 ){
        while( c2!=c && c2!=cx ){
          c2 = *(z++);
          if( c2==0 ) return 0;
        }
        if( quotaStrglob(zGlob,z) ) return 1;
      }
      return 0;
    }else if( c=='?' ){
      if( (*(z++))==0 ) return 0;
    }else if( c=='[' ){
      int prior_c = 0;
      seen = 0;
      invert = 0;
      c = *(z++);
      if( c==0 ) return 0;
      c2 = *(zGlob++);
      if( c2=='^' ){
        invert = 1;
        c2 = *(zGlob++);
      }
      if( c2==']' ){
        if( c==']' ) seen = 1;
        c2 = *(zGlob++);
      }
      while( c2 && c2!=']' ){
        if( c2=='-' && zGlob[0]!=']' && zGlob[0]!=0 && prior_c>0 ){
          c2 = *(zGlob++);
          if( c>=prior_c && c<=c2 ) seen = 1;
          prior_c = 0;
        }else{
          if( c==c2 ){
            seen = 1;
          }
          prior_c = c2;
        }
        c2 = *(zGlob++);
      }
      if( c2==0 || (seen ^ invert)==0 ) return 0;
    }else if( c=='/' ){
      if( z[0]!='/' && z[0]!='\\' ) return 0;
      z++;
    }else{
      if( c!=(*(z++)) ) return 0;
    }
  }
  return *z==0;
}


/* Find a quotaGroup given the filename.
**
** Return a pointer to the quotaGroup object. Return NULL if not found.
*/
static quotaGroup *quotaGroupFind(const char *zFilename){
  quotaGroup *p;
  for(p=gQuota.pGroup; p && quotaStrglob(p->zPattern, zFilename)==0;
      p=p->pNext){}
  return p;
}

/* Translate an sqlite3_file* that is really a quotaConn* into
** the sqlite3_file* for the underlying original VFS.
*/
static sqlite3_file *quotaSubOpen(sqlite3_file *pConn){
  quotaConn *p = (quotaConn*)pConn;
  return (sqlite3_file*)&p[1];
}

/* Find a file in a quota group and return a pointer to that file.
** Return NULL if the file is not in the group.
*/
static quotaFile *quotaFindFile(
  quotaGroup *pGroup,     /* Group in which to look for the file */
  const char *zName,      /* Full pathname of the file */
  int createFlag          /* Try to create the file if not found */
){
  quotaFile *pFile = pGroup->pFiles;
  while( pFile && strcmp(pFile->zFilename, zName)!=0 ){
    pFile = pFile->pNext;
  }
  if( pFile==0 && createFlag ){
    int nName = strlen(zName);
    pFile = (quotaFile *)sqlite3_malloc( sizeof(*pFile) + nName + 1 );
    if( pFile ){
      memset(pFile, 0, sizeof(*pFile));
      pFile->zFilename = (char*)&pFile[1];
      memcpy(pFile->zFilename, zName, nName+1);
      pFile->pNext = pGroup->pFiles;
      if( pGroup->pFiles ) pGroup->pFiles->ppPrev = &pFile->pNext;
      pFile->ppPrev = &pGroup->pFiles;
      pGroup->pFiles = pFile;
      pFile->pGroup = pGroup;
    }
  }
  return pFile;
}

/*
** Figure out if we are dealing with Unix, Windows, or some other
** operating system.  After the following block of preprocess macros,
** all of SQLITE_OS_UNIX, SQLITE_OS_WIN, SQLITE_OS_OS2, and SQLITE_OS_OTHER 
** will defined to either 1 or 0.  One of the four will be 1.  The other 
** three will be 0.
*/
#if defined(SQLITE_OS_OTHER)
# if SQLITE_OS_OTHER==1
#   undef SQLITE_OS_UNIX
#   define SQLITE_OS_UNIX 0
#   undef SQLITE_OS_WIN
#   define SQLITE_OS_WIN 0
#   undef SQLITE_OS_OS2
#   define SQLITE_OS_OS2 0
# else
#   undef SQLITE_OS_OTHER
# endif
#endif
#if !defined(SQLITE_OS_UNIX) && !defined(SQLITE_OS_OTHER)
# define SQLITE_OS_OTHER 0
# ifndef SQLITE_OS_WIN
#   if defined(_WIN32) || defined(WIN32) || defined(__CYGWIN__) \
                       || defined(__MINGW32__) || defined(__BORLANDC__)
#     define SQLITE_OS_WIN 1
#     define SQLITE_OS_UNIX 0
#     define SQLITE_OS_OS2 0
#   elif defined(__EMX__) || defined(_OS2) || defined(OS2) \
                          || defined(_OS2_) || defined(__OS2__)
#     define SQLITE_OS_WIN 0
#     define SQLITE_OS_UNIX 0
#     define SQLITE_OS_OS2 1
#   else
#     define SQLITE_OS_WIN 0
#     define SQLITE_OS_UNIX 1
#     define SQLITE_OS_OS2 0
#  endif
# else
#  define SQLITE_OS_UNIX 0
#  define SQLITE_OS_OS2 0
# endif
#else
# ifndef SQLITE_OS_WIN
#  define SQLITE_OS_WIN 0
# endif
#endif

#if SQLITE_OS_UNIX
# include <unistd.h>
#endif
#if SQLITE_OS_WIN
# include <windows.h>
# include <io.h>
#endif

/*
** Translate UTF8 to MBCS for use in fopen() calls.  Return a pointer to the
** translated text..  Call quota_mbcs_free() to deallocate any memory
** used to store the returned pointer when done.
*/
static char *quota_utf8_to_mbcs(const char *zUtf8){
#if SQLITE_OS_WIN
  int n;             /* Bytes in zUtf8 */
  int nWide;         /* number of UTF-16 characters */
  int nMbcs;         /* Bytes of MBCS */
  LPWSTR zTmpWide;   /* The UTF16 text */
  char *zMbcs;       /* The MBCS text */
  int codepage;      /* Code page used by fopen() */

  n = strlen(zUtf8);
  nWide = MultiByteToWideChar(CP_UTF8, 0, zUtf8, -1, NULL, 0);
  if( nWide==0 ) return 0;
  zTmpWide = (LPWSTR)sqlite3_malloc( (nWide+1)*sizeof(zTmpWide[0]) );
  if( zTmpWide==0 ) return 0;
  MultiByteToWideChar(CP_UTF8, 0, zUtf8, -1, zTmpWide, nWide);
  codepage = AreFileApisANSI() ? CP_ACP : CP_OEMCP;
  nMbcs = WideCharToMultiByte(codepage, 0, zTmpWide, nWide, 0, 0, 0, 0);
  zMbcs = nMbcs ? (char*)sqlite3_malloc( nMbcs+1 ) : 0;
  if( zMbcs ){
    WideCharToMultiByte(codepage, 0, zTmpWide, nWide, zMbcs, nMbcs, 0, 0);
  }
  sqlite3_free(zTmpWide);
  return zMbcs;
#else
  return (char*)zUtf8;  /* No-op on unix */
#endif  
}

/*
** Deallocate any memory allocated by quota_utf8_to_mbcs().
*/
static void quota_mbcs_free(char *zOld){
#if SQLITE_OS_WIN
  sqlite3_free(zOld);
#else
  /* No-op on unix */
#endif  
}

/************************* VFS Method Wrappers *****************************/
/*
** This is the xOpen method used for the "quota" VFS.
**
** Most of the work is done by the underlying original VFS.  This method
** simply links the new file into the appropriate quota group if it is a
** file that needs to be tracked.
*/
static int quotaOpen(
  sqlite3_vfs *pVfs,          /* The quota VFS */
  const char *zName,          /* Name of file to be opened */
  sqlite3_file *pConn,        /* Fill in this file descriptor */
  int flags,                  /* Flags to control the opening */
  int *pOutFlags              /* Flags showing results of opening */
){
  int rc;                                    /* Result code */         
  quotaConn *pQuotaOpen;                     /* The new quota file descriptor */
  quotaFile *pFile;                          /* Corresponding quotaFile obj */
  quotaGroup *pGroup;                        /* The group file belongs to */
  sqlite3_file *pSubOpen;                    /* Real file descriptor */
  sqlite3_vfs *pOrigVfs = gQuota.pOrigVfs;   /* Real VFS */

  /* If the file is not a main database file or a WAL, then use the
  ** normal xOpen method.
  */
  if( (flags & (SQLITE_OPEN_MAIN_DB|SQLITE_OPEN_WAL))==0 ){
    return pOrigVfs->xOpen(pOrigVfs, zName, pConn, flags, pOutFlags);
  }

  /* If the name of the file does not match any quota group, then
  ** use the normal xOpen method.
  */
  quotaEnter();
  pGroup = quotaGroupFind(zName);
  if( pGroup==0 ){
    rc = pOrigVfs->xOpen(pOrigVfs, zName, pConn, flags, pOutFlags);
  }else{
    /* If we get to this point, it means the file needs to be quota tracked.
    */
    pQuotaOpen = (quotaConn*)pConn;
    pSubOpen = quotaSubOpen(pConn);
    rc = pOrigVfs->xOpen(pOrigVfs, zName, pSubOpen, flags, pOutFlags);
    if( rc==SQLITE_OK ){
      pFile = quotaFindFile(pGroup, zName, 1);
      if( pFile==0 ){
        quotaLeave();
        pSubOpen->pMethods->xClose(pSubOpen);
        return SQLITE_NOMEM;
      }
      pFile->deleteOnClose = (flags & SQLITE_OPEN_DELETEONCLOSE)!=0;
      pFile->nRef++;
      pQuotaOpen->pFile = pFile;
      if( pSubOpen->pMethods->iVersion==1 ){
        pQuotaOpen->base.pMethods = &gQuota.sIoMethodsV1;
      }else{
        pQuotaOpen->base.pMethods = &gQuota.sIoMethodsV2;
      }
    }
  }
  quotaLeave();
  return rc;
}

/*
** This is the xDelete method used for the "quota" VFS.
**
** If the file being deleted is part of the quota group, then reduce
** the size of the quota group accordingly.  And remove the file from
** the set of files in the quota group.
*/
static int quotaDelete(
  sqlite3_vfs *pVfs,          /* The quota VFS */
  const char *zName,          /* Name of file to be deleted */
  int syncDir                 /* Do a directory sync after deleting */
){
  int rc;                                    /* Result code */         
  quotaFile *pFile;                          /* Files in the quota */
  quotaGroup *pGroup;                        /* The group file belongs to */
  sqlite3_vfs *pOrigVfs = gQuota.pOrigVfs;   /* Real VFS */

  /* Do the actual file delete */
  rc = pOrigVfs->xDelete(pOrigVfs, zName, syncDir);

  /* If the file just deleted is a member of a quota group, then remove
  ** it from that quota group.
  */
  if( rc==SQLITE_OK ){
    quotaEnter();
    pGroup = quotaGroupFind(zName);
    if( pGroup ){
      pFile = quotaFindFile(pGroup, zName, 0);
      if( pFile ){
        if( pFile->nRef ){
          pFile->deleteOnClose = 1;
        }else{
          quotaRemoveFile(pFile);
          quotaGroupDeref(pGroup);
        }
      }
    }
    quotaLeave();
  }
  return rc;
}


/************************ I/O Method Wrappers *******************************/

/* xClose requests get passed through to the original VFS.  But we
** also have to unlink the quotaConn from the quotaFile and quotaGroup.
** The quotaFile and/or quotaGroup are freed if they are no longer in use.
*/
static int quotaClose(sqlite3_file *pConn){
  quotaConn *p = (quotaConn*)pConn;
  quotaFile *pFile = p->pFile;
  sqlite3_file *pSubOpen = quotaSubOpen(pConn);
  int rc;
  rc = pSubOpen->pMethods->xClose(pSubOpen);
  quotaEnter();
  pFile->nRef--;
  if( pFile->nRef==0 ){
    quotaGroup *pGroup = pFile->pGroup;
    if( pFile->deleteOnClose ){
      gQuota.pOrigVfs->xDelete(gQuota.pOrigVfs, pFile->zFilename, 0);
      quotaRemoveFile(pFile);
    }
    quotaGroupDeref(pGroup);
  }
  quotaLeave();
  return rc;
}

/* Pass xRead requests directory thru to the original VFS without
** further processing.
*/
static int quotaRead(
  sqlite3_file *pConn,
  void *pBuf,
  int iAmt,
  sqlite3_int64 iOfst
){
  sqlite3_file *pSubOpen = quotaSubOpen(pConn);
  return pSubOpen->pMethods->xRead(pSubOpen, pBuf, iAmt, iOfst);
}

/* Check xWrite requests to see if they expand the file.  If they do,
** the perform a quota check before passing them through to the
** original VFS.
*/
static int quotaWrite(
  sqlite3_file *pConn,
  const void *pBuf,
  int iAmt,
  sqlite3_int64 iOfst
){
  quotaConn *p = (quotaConn*)pConn;
  sqlite3_file *pSubOpen = quotaSubOpen(pConn);
  sqlite3_int64 iEnd = iOfst+iAmt;
  quotaGroup *pGroup;
  quotaFile *pFile = p->pFile;
  sqlite3_int64 szNew;

  if( pFile->iSize<iEnd ){
    pGroup = pFile->pGroup;
    quotaEnter();
    szNew = pGroup->iSize - pFile->iSize + iEnd;
    if( szNew>pGroup->iLimit && pGroup->iLimit>0 ){
      if( pGroup->xCallback ){
        pGroup->xCallback(pFile->zFilename, &pGroup->iLimit, szNew, 
                          pGroup->pArg);
      }
      if( szNew>pGroup->iLimit && pGroup->iLimit>0 ){
        quotaLeave();
        return SQLITE_FULL;
      }
    }
    pGroup->iSize = szNew;
    pFile->iSize = iEnd;
    quotaLeave();
  }
  return pSubOpen->pMethods->xWrite(pSubOpen, pBuf, iAmt, iOfst);
}

/* Pass xTruncate requests thru to the original VFS.  If the
** success, update the file size.
*/
static int quotaTruncate(sqlite3_file *pConn, sqlite3_int64 size){
  quotaConn *p = (quotaConn*)pConn;
  sqlite3_file *pSubOpen = quotaSubOpen(pConn);
  int rc = pSubOpen->pMethods->xTruncate(pSubOpen, size);
  quotaFile *pFile = p->pFile;
  quotaGroup *pGroup;
  if( rc==SQLITE_OK ){
    quotaEnter();
    pGroup = pFile->pGroup;
    pGroup->iSize -= pFile->iSize;
    pFile->iSize = size;
    pGroup->iSize += size;
    quotaLeave();
  }
  return rc;
}

/* Pass xSync requests through to the original VFS without change
*/
static int quotaSync(sqlite3_file *pConn, int flags){
  sqlite3_file *pSubOpen = quotaSubOpen(pConn);
  return pSubOpen->pMethods->xSync(pSubOpen, flags);
}

/* Pass xFileSize requests through to the original VFS but then
** update the quotaGroup with the new size before returning.
*/
static int quotaFileSize(sqlite3_file *pConn, sqlite3_int64 *pSize){
  quotaConn *p = (quotaConn*)pConn;
  sqlite3_file *pSubOpen = quotaSubOpen(pConn);
  quotaFile *pFile = p->pFile;
  quotaGroup *pGroup;
  sqlite3_int64 sz;
  int rc;

  rc = pSubOpen->pMethods->xFileSize(pSubOpen, &sz);
  if( rc==SQLITE_OK ){
    quotaEnter();
    pGroup = pFile->pGroup;
    pGroup->iSize -= pFile->iSize;
    pFile->iSize = sz;
    pGroup->iSize += sz;
    quotaLeave();
    *pSize = sz;
  }
  return rc;
}

/* Pass xLock requests through to the original VFS unchanged.
*/
static int quotaLock(sqlite3_file *pConn, int lock){
  sqlite3_file *pSubOpen = quotaSubOpen(pConn);
  return pSubOpen->pMethods->xLock(pSubOpen, lock);
}

/* Pass xUnlock requests through to the original VFS unchanged.
*/
static int quotaUnlock(sqlite3_file *pConn, int lock){
  sqlite3_file *pSubOpen = quotaSubOpen(pConn);
  return pSubOpen->pMethods->xUnlock(pSubOpen, lock);
}

/* Pass xCheckReservedLock requests through to the original VFS unchanged.
*/
static int quotaCheckReservedLock(sqlite3_file *pConn, int *pResOut){
  sqlite3_file *pSubOpen = quotaSubOpen(pConn);
  return pSubOpen->pMethods->xCheckReservedLock(pSubOpen, pResOut);
}

/* Pass xFileControl requests through to the original VFS unchanged.
*/
static int quotaFileControl(sqlite3_file *pConn, int op, void *pArg){
  sqlite3_file *pSubOpen = quotaSubOpen(pConn);
  int rc = pSubOpen->pMethods->xFileControl(pSubOpen, op, pArg);
<<<<<<< HEAD
  if( op==SQLITE_FCNTL_VFSNAME && rc==SQLITE_OK ){
    *(char**)pArg = sqlite3_mprintf("quota/%z", *(char**)pArg);
  }
=======
#if defined(SQLITE_FCNTL_VFSNAME)
  if( op==SQLITE_FCNTL_VFSNAME && rc==SQLITE_OK ){
    *(char**)pArg = sqlite3_mprintf("quota/%z", *(char**)pArg);
  }
#endif
>>>>>>> 0921e79d
  return rc;
}

/* Pass xSectorSize requests through to the original VFS unchanged.
*/
static int quotaSectorSize(sqlite3_file *pConn){
  sqlite3_file *pSubOpen = quotaSubOpen(pConn);
  return pSubOpen->pMethods->xSectorSize(pSubOpen);
}

/* Pass xDeviceCharacteristics requests through to the original VFS unchanged.
*/
static int quotaDeviceCharacteristics(sqlite3_file *pConn){
  sqlite3_file *pSubOpen = quotaSubOpen(pConn);
  return pSubOpen->pMethods->xDeviceCharacteristics(pSubOpen);
}

/* Pass xShmMap requests through to the original VFS unchanged.
*/
static int quotaShmMap(
  sqlite3_file *pConn,            /* Handle open on database file */
  int iRegion,                    /* Region to retrieve */
  int szRegion,                   /* Size of regions */
  int bExtend,                    /* True to extend file if necessary */
  void volatile **pp              /* OUT: Mapped memory */
){
  sqlite3_file *pSubOpen = quotaSubOpen(pConn);
  return pSubOpen->pMethods->xShmMap(pSubOpen, iRegion, szRegion, bExtend, pp);
}

/* Pass xShmLock requests through to the original VFS unchanged.
*/
static int quotaShmLock(
  sqlite3_file *pConn,       /* Database file holding the shared memory */
  int ofst,                  /* First lock to acquire or release */
  int n,                     /* Number of locks to acquire or release */
  int flags                  /* What to do with the lock */
){
  sqlite3_file *pSubOpen = quotaSubOpen(pConn);
  return pSubOpen->pMethods->xShmLock(pSubOpen, ofst, n, flags);
}

/* Pass xShmBarrier requests through to the original VFS unchanged.
*/
static void quotaShmBarrier(sqlite3_file *pConn){
  sqlite3_file *pSubOpen = quotaSubOpen(pConn);
  pSubOpen->pMethods->xShmBarrier(pSubOpen);
}

/* Pass xShmUnmap requests through to the original VFS unchanged.
*/
static int quotaShmUnmap(sqlite3_file *pConn, int deleteFlag){
  sqlite3_file *pSubOpen = quotaSubOpen(pConn);
  return pSubOpen->pMethods->xShmUnmap(pSubOpen, deleteFlag);
}

/************************** Public Interfaces *****************************/
/*
** Initialize the quota VFS shim.  Use the VFS named zOrigVfsName
** as the VFS that does the actual work.  Use the default if
** zOrigVfsName==NULL.  
**
** The quota VFS shim is named "quota".  It will become the default
** VFS if makeDefault is non-zero.
**
** THIS ROUTINE IS NOT THREADSAFE.  Call this routine exactly once
** during start-up.
*/
int sqlite3_quota_initialize(const char *zOrigVfsName, int makeDefault){
  sqlite3_vfs *pOrigVfs;
  if( gQuota.isInitialized ) return SQLITE_MISUSE;
  pOrigVfs = sqlite3_vfs_find(zOrigVfsName);
  if( pOrigVfs==0 ) return SQLITE_ERROR;
  assert( pOrigVfs!=&gQuota.sThisVfs );
  gQuota.pMutex = sqlite3_mutex_alloc(SQLITE_MUTEX_FAST);
  if( !gQuota.pMutex ){
    return SQLITE_NOMEM;
  }
  gQuota.isInitialized = 1;
  gQuota.pOrigVfs = pOrigVfs;
  gQuota.sThisVfs = *pOrigVfs;
  gQuota.sThisVfs.xOpen = quotaOpen;
  gQuota.sThisVfs.xDelete = quotaDelete;
  gQuota.sThisVfs.szOsFile += sizeof(quotaConn);
  gQuota.sThisVfs.zName = "quota";
  gQuota.sIoMethodsV1.iVersion = 1;
  gQuota.sIoMethodsV1.xClose = quotaClose;
  gQuota.sIoMethodsV1.xRead = quotaRead;
  gQuota.sIoMethodsV1.xWrite = quotaWrite;
  gQuota.sIoMethodsV1.xTruncate = quotaTruncate;
  gQuota.sIoMethodsV1.xSync = quotaSync;
  gQuota.sIoMethodsV1.xFileSize = quotaFileSize;
  gQuota.sIoMethodsV1.xLock = quotaLock;
  gQuota.sIoMethodsV1.xUnlock = quotaUnlock;
  gQuota.sIoMethodsV1.xCheckReservedLock = quotaCheckReservedLock;
  gQuota.sIoMethodsV1.xFileControl = quotaFileControl;
  gQuota.sIoMethodsV1.xSectorSize = quotaSectorSize;
  gQuota.sIoMethodsV1.xDeviceCharacteristics = quotaDeviceCharacteristics;
  gQuota.sIoMethodsV2 = gQuota.sIoMethodsV1;
  gQuota.sIoMethodsV2.iVersion = 2;
  gQuota.sIoMethodsV2.xShmMap = quotaShmMap;
  gQuota.sIoMethodsV2.xShmLock = quotaShmLock;
  gQuota.sIoMethodsV2.xShmBarrier = quotaShmBarrier;
  gQuota.sIoMethodsV2.xShmUnmap = quotaShmUnmap;
  sqlite3_vfs_register(&gQuota.sThisVfs, makeDefault);
  return SQLITE_OK;
}

/*
** Shutdown the quota system.
**
** All SQLite database connections must be closed before calling this
** routine.
**
** THIS ROUTINE IS NOT THREADSAFE.  Call this routine exactly once while
** shutting down in order to free all remaining quota groups.
*/
int sqlite3_quota_shutdown(void){
  quotaGroup *pGroup;
  if( gQuota.isInitialized==0 ) return SQLITE_MISUSE;
  for(pGroup=gQuota.pGroup; pGroup; pGroup=pGroup->pNext){
    if( quotaGroupOpenFileCount(pGroup)>0 ) return SQLITE_MISUSE;
  }
  while( gQuota.pGroup ){
    pGroup = gQuota.pGroup;
    gQuota.pGroup = pGroup->pNext;
    pGroup->iLimit = 0;
    assert( quotaGroupOpenFileCount(pGroup)==0 );
    quotaGroupDeref(pGroup);
  }
  gQuota.isInitialized = 0;
  sqlite3_mutex_free(gQuota.pMutex);
  sqlite3_vfs_unregister(&gQuota.sThisVfs);
  memset(&gQuota, 0, sizeof(gQuota));
  return SQLITE_OK;
}

/*
** Create or destroy a quota group.
**
** The quota group is defined by the zPattern.  When calling this routine
** with a zPattern for a quota group that already exists, this routine
** merely updates the iLimit, xCallback, and pArg values for that quota
** group.  If zPattern is new, then a new quota group is created.
**
** If the iLimit for a quota group is set to zero, then the quota group
** is disabled and will be deleted when the last database connection using
** the quota group is closed.
**
** Calling this routine on a zPattern that does not exist and with a
** zero iLimit is a no-op.
**
** A quota group must exist with a non-zero iLimit prior to opening
** database connections if those connections are to participate in the
** quota group.  Creating a quota group does not affect database connections
** that are already open.
*/
int sqlite3_quota_set(
  const char *zPattern,           /* The filename pattern */
  sqlite3_int64 iLimit,           /* New quota to set for this quota group */
  void (*xCallback)(              /* Callback invoked when going over quota */
     const char *zFilename,         /* Name of file whose size increases */
     sqlite3_int64 *piLimit,        /* IN/OUT: The current limit */
     sqlite3_int64 iSize,           /* Total size of all files in the group */
     void *pArg                     /* Client data */
  ),
  void *pArg,                     /* client data passed thru to callback */
  void (*xDestroy)(void*)         /* Optional destructor for pArg */
){
  quotaGroup *pGroup;
  quotaEnter();
  pGroup = gQuota.pGroup;
  while( pGroup && strcmp(pGroup->zPattern, zPattern)!=0 ){
    pGroup = pGroup->pNext;
  }
  if( pGroup==0 ){
    int nPattern = strlen(zPattern);
    if( iLimit<=0 ){
      quotaLeave();
      return SQLITE_OK;
    }
    pGroup = (quotaGroup *)sqlite3_malloc( sizeof(*pGroup) + nPattern + 1 );
    if( pGroup==0 ){
      quotaLeave();
      return SQLITE_NOMEM;
    }
    memset(pGroup, 0, sizeof(*pGroup));
    pGroup->zPattern = (char*)&pGroup[1];
    memcpy((char *)pGroup->zPattern, zPattern, nPattern+1);
    if( gQuota.pGroup ) gQuota.pGroup->ppPrev = &pGroup->pNext;
    pGroup->pNext = gQuota.pGroup;
    pGroup->ppPrev = &gQuota.pGroup;
    gQuota.pGroup = pGroup;
  }
  pGroup->iLimit = iLimit;
  pGroup->xCallback = xCallback;
  if( pGroup->xDestroy && pGroup->pArg!=pArg ){
    pGroup->xDestroy(pGroup->pArg);
  }
  pGroup->pArg = pArg;
  pGroup->xDestroy = xDestroy;
  quotaGroupDeref(pGroup);
  quotaLeave();
  return SQLITE_OK;
}

/*
** Bring the named file under quota management.  Or if it is already under
** management, update its size.
*/
int sqlite3_quota_file(const char *zFilename){
  char *zFull;
  sqlite3_file *fd;
  int rc;
  int outFlags = 0;
  sqlite3_int64 iSize;
  fd = (sqlite3_file*)sqlite3_malloc(gQuota.sThisVfs.szOsFile +
                                     gQuota.sThisVfs.mxPathname+1);
  if( fd==0 ) return SQLITE_NOMEM;
  zFull = gQuota.sThisVfs.szOsFile + (char*)fd;
  rc = gQuota.pOrigVfs->xFullPathname(gQuota.pOrigVfs, zFilename,
                                      gQuota.sThisVfs.mxPathname+1, zFull);
  if( rc==SQLITE_OK ){
    rc = quotaOpen(&gQuota.sThisVfs, zFull, fd, 
                   SQLITE_OPEN_READONLY | SQLITE_OPEN_MAIN_DB, &outFlags);
  }
  if( rc==SQLITE_OK ){
    fd->pMethods->xFileSize(fd, &iSize);
    fd->pMethods->xClose(fd);
  }else if( rc==SQLITE_CANTOPEN ){
    quotaGroup *pGroup;
    quotaFile *pFile;
    quotaEnter();
    pGroup = quotaGroupFind(zFull);
    if( pGroup ){
      pFile = quotaFindFile(pGroup, zFull, 0);
      if( pFile ) quotaRemoveFile(pFile);
    }
    quotaLeave();
  }
  sqlite3_free(fd);
  return rc;
}

/*
** Open a potentially quotaed file for I/O.
*/
quota_FILE *sqlite3_quota_fopen(const char *zFilename, const char *zMode){
  quota_FILE *p = 0;
  char *zFull = 0;
  char *zFullTranslated;
  int rc;
  quotaGroup *pGroup;
  quotaFile *pFile;

  zFull = (char*)sqlite3_malloc(gQuota.sThisVfs.mxPathname + 1);
  if( zFull==0 ) return 0;
  rc = gQuota.pOrigVfs->xFullPathname(gQuota.pOrigVfs, zFilename,
                                      gQuota.sThisVfs.mxPathname+1, zFull);
  if( rc ) goto quota_fopen_error;
  p = (quota_FILE*)sqlite3_malloc(sizeof(*p));
  if( p==0 ) goto quota_fopen_error;
  memset(p, 0, sizeof(*p));
  zFullTranslated = quota_utf8_to_mbcs(zFull);
  if( zFullTranslated==0 ) goto quota_fopen_error;
  p->f = fopen(zFullTranslated, zMode);
  quota_mbcs_free(zFullTranslated);
  if( p->f==0 ) goto quota_fopen_error;
  quotaEnter();
  pGroup = quotaGroupFind(zFull);
  if( pGroup ){
    pFile = quotaFindFile(pGroup, zFull, 1);
    if( pFile==0 ){
      quotaLeave();
      goto quota_fopen_error;
    }
    pFile->nRef++;
    p->pFile = pFile;
  }
  quotaLeave();
  sqlite3_free(zFull);
  return p;

quota_fopen_error:
  sqlite3_free(zFull);
  if( p && p->f ) fclose(p->f);
  sqlite3_free(p);
  return 0;
}

/*
** Read content from a quota_FILE
*/
size_t sqlite3_quota_fread(
  void *pBuf,            /* Store the content here */
  size_t size,           /* Size of each element */
  size_t nmemb,          /* Number of elements to read */
  quota_FILE *p          /* Read from this quota_FILE object */
){
  return fread(pBuf, size, nmemb, p->f);
}

/*
** Write content into a quota_FILE.  Invoke the quota callback and block
** the write if we exceed quota.
*/
size_t sqlite3_quota_fwrite(
  void *pBuf,            /* Take content to write from here */
  size_t size,           /* Size of each element */
  size_t nmemb,          /* Number of elements */
  quota_FILE *p          /* Write to this quota_FILE objecct */
){
  sqlite3_int64 iOfst;
  sqlite3_int64 iEnd;
  sqlite3_int64 szNew;
  quotaFile *pFile;
  
  iOfst = ftell(p->f);
  iEnd = iOfst + size*nmemb;
  pFile = p->pFile;
  if( pFile && pFile->iSize<iEnd ){
    quotaGroup *pGroup = pFile->pGroup;
    quotaEnter();
    szNew = pGroup->iSize - pFile->iSize + iEnd;
    if( szNew>pGroup->iLimit && pGroup->iLimit>0 ){
      if( pGroup->xCallback ){
        pGroup->xCallback(pFile->zFilename, &pGroup->iLimit, szNew, 
                          pGroup->pArg);
      }
      if( szNew>pGroup->iLimit && pGroup->iLimit>0 ){
        iEnd = pGroup->iLimit - pGroup->iSize + pFile->iSize;
        nmemb = (iEnd - iOfst)/size;
        iEnd = iOfst + size*nmemb;
        szNew = pGroup->iSize - pFile->iSize + iEnd;
      }
    }
    pGroup->iSize = szNew;
    pFile->iSize = iEnd;
    quotaLeave();
  }
  return fwrite(pBuf, size, nmemb, p->f);
}

/*
** Close an open quota_FILE stream.
*/
int sqlite3_quota_fclose(quota_FILE *p){
  int rc;
  quotaFile *pFile;
  rc = fclose(p->f);
  pFile = p->pFile;
  if( pFile ){
    quotaEnter();
    pFile->nRef--;
    if( pFile->nRef==0 ){
      quotaGroup *pGroup = pFile->pGroup;
      if( pFile->deleteOnClose ){
        gQuota.pOrigVfs->xDelete(gQuota.pOrigVfs, pFile->zFilename, 0);
        quotaRemoveFile(pFile);
      }
      quotaGroupDeref(pGroup);
    }
    quotaLeave();
  }
  sqlite3_free(p);
  return rc;
}

/*
** Flush memory buffers for a quota_FILE to disk.
*/
int sqlite3_quota_fflush(quota_FILE *p, int doFsync){
  int rc;
  rc = fflush(p->f);
  if( rc==0 && doFsync ){
#if SQLITE_OS_UNIX
    rc = fsync(fileno(p->f));
#endif
#if SQLITE_OS_WIN
    rc = _commit(_fileno(p->f));
#endif
  }
  return rc!=0;
}

/*
** Seek on a quota_FILE stream.
*/
int sqlite3_quota_fseek(quota_FILE *p, long offset, int whence){
  return fseek(p->f, offset, whence);
}

/*
** rewind a quota_FILE stream.
*/
void sqlite3_quota_rewind(quota_FILE *p){
  rewind(p->f);
}

/*
** Tell the current location of a quota_FILE stream.
*/
long sqlite3_quota_ftell(quota_FILE *p){
  return ftell(p->f);
}

/*
** Remove a managed file.  Update quotas accordingly.
*/
int sqlite3_quota_remove(const char *zFilename){
  char *zFull;            /* Full pathname for zFilename */
  int nFull;              /* Number of bytes in zFilename */
  int rc;                 /* Result code */
  quotaGroup *pGroup;     /* Group containing zFilename */
  quotaFile *pFile;       /* A file in the group */
  quotaFile *pNextFile;   /* next file in the group */
  int diff;               /* Difference between filenames */
  char c;                 /* First character past end of pattern */

  zFull = (char*)sqlite3_malloc(gQuota.sThisVfs.mxPathname + 1);
  if( zFull==0 ) return SQLITE_NOMEM;
  rc = gQuota.pOrigVfs->xFullPathname(gQuota.pOrigVfs, zFilename,
                                      gQuota.sThisVfs.mxPathname+1, zFull);
  if( rc ){
    sqlite3_free(zFull);
    return rc;
  }

  /* Figure out the length of the full pathname.  If the name ends with
  ** / (or \ on windows) then remove the trailing /.
  */
  nFull = strlen(zFull);
  if( nFull>0 && (zFull[nFull-1]=='/' || zFull[nFull-1]=='\\') ){
    nFull--;
    zFull[nFull] = 0;
  }

  quotaEnter();
  pGroup = quotaGroupFind(zFull);
  if( pGroup ){
    for(pFile=pGroup->pFiles; pFile && rc==SQLITE_OK; pFile=pNextFile){
      pNextFile = pFile->pNext;
      diff = memcmp(zFull, pFile->zFilename, nFull);
      if( diff==0 && ((c = pFile->zFilename[nFull])==0 || c=='/' || c=='\\') ){
        if( pFile->nRef ){
          pFile->deleteOnClose = 1;
        }else{
          rc = gQuota.pOrigVfs->xDelete(gQuota.pOrigVfs, pFile->zFilename, 0);
          quotaRemoveFile(pFile);
          quotaGroupDeref(pGroup);
        }
      }
    }
  }
  quotaLeave();
  sqlite3_free(zFull);
  return rc;
}
  
/***************************** Test Code ***********************************/
#ifdef SQLITE_TEST
#include <tcl.h>

/*
** Argument passed to a TCL quota-over-limit callback.
*/
typedef struct TclQuotaCallback TclQuotaCallback;
struct TclQuotaCallback {
  Tcl_Interp *interp;    /* Interpreter in which to run the script */
  Tcl_Obj *pScript;      /* Script to be run */
};

extern const char *sqlite3TestErrorName(int);


/*
** This is the callback from a quota-over-limit.
*/
static void tclQuotaCallback(
  const char *zFilename,          /* Name of file whose size increases */
  sqlite3_int64 *piLimit,         /* IN/OUT: The current limit */
  sqlite3_int64 iSize,            /* Total size of all files in the group */
  void *pArg                      /* Client data */
){
  TclQuotaCallback *p;            /* Callback script object */
  Tcl_Obj *pEval;                 /* Script to evaluate */
  Tcl_Obj *pVarname;              /* Name of variable to pass as 2nd arg */
  unsigned int rnd;               /* Random part of pVarname */
  int rc;                         /* Tcl error code */

  p = (TclQuotaCallback *)pArg;
  if( p==0 ) return;

  pVarname = Tcl_NewStringObj("::piLimit_", -1);
  Tcl_IncrRefCount(pVarname);
  sqlite3_randomness(sizeof(rnd), (void *)&rnd);
  Tcl_AppendObjToObj(pVarname, Tcl_NewIntObj((int)(rnd&0x7FFFFFFF)));
  Tcl_ObjSetVar2(p->interp, pVarname, 0, Tcl_NewWideIntObj(*piLimit), 0);

  pEval = Tcl_DuplicateObj(p->pScript);
  Tcl_IncrRefCount(pEval);
  Tcl_ListObjAppendElement(0, pEval, Tcl_NewStringObj(zFilename, -1));
  Tcl_ListObjAppendElement(0, pEval, pVarname);
  Tcl_ListObjAppendElement(0, pEval, Tcl_NewWideIntObj(iSize));
  rc = Tcl_EvalObjEx(p->interp, pEval, TCL_EVAL_GLOBAL);

  if( rc==TCL_OK ){
    Tcl_Obj *pLimit = Tcl_ObjGetVar2(p->interp, pVarname, 0, 0);
    rc = Tcl_GetWideIntFromObj(p->interp, pLimit, piLimit);
    Tcl_UnsetVar(p->interp, Tcl_GetString(pVarname), 0);
  }

  Tcl_DecrRefCount(pEval);
  Tcl_DecrRefCount(pVarname);
  if( rc!=TCL_OK ) Tcl_BackgroundError(p->interp);
}

/*
** Destructor for a TCL quota-over-limit callback.
*/
static void tclCallbackDestructor(void *pObj){
  TclQuotaCallback *p = (TclQuotaCallback*)pObj;
  if( p ){
    Tcl_DecrRefCount(p->pScript);
    sqlite3_free((char *)p);
  }
}

/*
** tclcmd: sqlite3_quota_initialize NAME MAKEDEFAULT
*/
static int test_quota_initialize(
  void * clientData,
  Tcl_Interp *interp,
  int objc,
  Tcl_Obj *CONST objv[]
){
  const char *zName;              /* Name of new quota VFS */
  int makeDefault;                /* True to make the new VFS the default */
  int rc;                         /* Value returned by quota_initialize() */

  /* Process arguments */
  if( objc!=3 ){
    Tcl_WrongNumArgs(interp, 1, objv, "NAME MAKEDEFAULT");
    return TCL_ERROR;
  }
  zName = Tcl_GetString(objv[1]);
  if( Tcl_GetBooleanFromObj(interp, objv[2], &makeDefault) ) return TCL_ERROR;
  if( zName[0]=='\0' ) zName = 0;

  /* Call sqlite3_quota_initialize() */
  rc = sqlite3_quota_initialize(zName, makeDefault);
  Tcl_SetResult(interp, (char *)sqlite3TestErrorName(rc), TCL_STATIC);

  return TCL_OK;
}

/*
** tclcmd: sqlite3_quota_shutdown
*/
static int test_quota_shutdown(
  void * clientData,
  Tcl_Interp *interp,
  int objc,
  Tcl_Obj *CONST objv[]
){
  int rc;                         /* Value returned by quota_shutdown() */

  if( objc!=1 ){
    Tcl_WrongNumArgs(interp, 1, objv, "");
    return TCL_ERROR;
  }

  /* Call sqlite3_quota_shutdown() */
  rc = sqlite3_quota_shutdown();
  Tcl_SetResult(interp, (char *)sqlite3TestErrorName(rc), TCL_STATIC);

  return TCL_OK;
}

/*
** tclcmd: sqlite3_quota_set PATTERN LIMIT SCRIPT
*/
static int test_quota_set(
  void * clientData,
  Tcl_Interp *interp,
  int objc,
  Tcl_Obj *CONST objv[]
){
  const char *zPattern;           /* File pattern to configure */
  sqlite3_int64 iLimit;           /* Initial quota in bytes */
  Tcl_Obj *pScript;               /* Tcl script to invoke to increase quota */
  int rc;                         /* Value returned by quota_set() */
  TclQuotaCallback *p;            /* Callback object */
  int nScript;                    /* Length of callback script */
  void (*xDestroy)(void*);        /* Optional destructor for pArg */
  void (*xCallback)(const char *, sqlite3_int64 *, sqlite3_int64, void *);

  /* Process arguments */
  if( objc!=4 ){
    Tcl_WrongNumArgs(interp, 1, objv, "PATTERN LIMIT SCRIPT");
    return TCL_ERROR;
  }
  zPattern = Tcl_GetString(objv[1]);
  if( Tcl_GetWideIntFromObj(interp, objv[2], &iLimit) ) return TCL_ERROR;
  pScript = objv[3];
  Tcl_GetStringFromObj(pScript, &nScript);

  if( nScript>0 ){
    /* Allocate a TclQuotaCallback object */
    p = (TclQuotaCallback *)sqlite3_malloc(sizeof(TclQuotaCallback));
    if( !p ){
      Tcl_SetResult(interp, (char *)"SQLITE_NOMEM", TCL_STATIC);
      return TCL_OK;
    }
    memset(p, 0, sizeof(TclQuotaCallback));
    p->interp = interp;
    Tcl_IncrRefCount(pScript);
    p->pScript = pScript;
    xDestroy = tclCallbackDestructor;
    xCallback = tclQuotaCallback;
  }else{
    p = 0;
    xDestroy = 0;
    xCallback = 0;
  }

  /* Invoke sqlite3_quota_set() */
  rc = sqlite3_quota_set(zPattern, iLimit, xCallback, (void*)p, xDestroy);

  Tcl_SetResult(interp, (char *)sqlite3TestErrorName(rc), TCL_STATIC);
  return TCL_OK;
}

/*
** tclcmd: sqlite3_quota_file FILENAME
*/
static int test_quota_file(
  void * clientData,
  Tcl_Interp *interp,
  int objc,
  Tcl_Obj *CONST objv[]
){
  const char *zFilename;          /* File pattern to configure */
  int rc;                         /* Value returned by quota_file() */

  /* Process arguments */
  if( objc!=2 ){
    Tcl_WrongNumArgs(interp, 1, objv, "FILENAME");
    return TCL_ERROR;
  }
  zFilename = Tcl_GetString(objv[1]);

  /* Invoke sqlite3_quota_file() */
  rc = sqlite3_quota_file(zFilename);

  Tcl_SetResult(interp, (char *)sqlite3TestErrorName(rc), TCL_STATIC);
  return TCL_OK;
}

/*
** tclcmd:  sqlite3_quota_dump
*/
static int test_quota_dump(
  void * clientData,
  Tcl_Interp *interp,
  int objc,
  Tcl_Obj *CONST objv[]
){
  Tcl_Obj *pResult;
  Tcl_Obj *pGroupTerm;
  Tcl_Obj *pFileTerm;
  quotaGroup *pGroup;
  quotaFile *pFile;

  pResult = Tcl_NewObj();
  quotaEnter();
  for(pGroup=gQuota.pGroup; pGroup; pGroup=pGroup->pNext){
    pGroupTerm = Tcl_NewObj();
    Tcl_ListObjAppendElement(interp, pGroupTerm,
          Tcl_NewStringObj(pGroup->zPattern, -1));
    Tcl_ListObjAppendElement(interp, pGroupTerm,
          Tcl_NewWideIntObj(pGroup->iLimit));
    Tcl_ListObjAppendElement(interp, pGroupTerm,
          Tcl_NewWideIntObj(pGroup->iSize));
    for(pFile=pGroup->pFiles; pFile; pFile=pFile->pNext){
      int i;
      char zTemp[1000];
      pFileTerm = Tcl_NewObj();
      sqlite3_snprintf(sizeof(zTemp), zTemp, "%s", pFile->zFilename);
      for(i=0; zTemp[i]; i++){ if( zTemp[i]=='\\' ) zTemp[i] = '/'; }
      Tcl_ListObjAppendElement(interp, pFileTerm,
            Tcl_NewStringObj(zTemp, -1));
      Tcl_ListObjAppendElement(interp, pFileTerm,
            Tcl_NewWideIntObj(pFile->iSize));
      Tcl_ListObjAppendElement(interp, pFileTerm,
            Tcl_NewWideIntObj(pFile->nRef));
      Tcl_ListObjAppendElement(interp, pFileTerm,
            Tcl_NewWideIntObj(pFile->deleteOnClose));
      Tcl_ListObjAppendElement(interp, pGroupTerm, pFileTerm);
    }
    Tcl_ListObjAppendElement(interp, pResult, pGroupTerm);
  }
  quotaLeave();
  Tcl_SetObjResult(interp, pResult);
  return TCL_OK;
}

/*
** tclcmd: sqlite3_quota_fopen FILENAME MODE
*/
static int test_quota_fopen(
  void * clientData,
  Tcl_Interp *interp,
  int objc,
  Tcl_Obj *CONST objv[]
){
  const char *zFilename;          /* File pattern to configure */
  const char *zMode;              /* Mode string */
  quota_FILE *p;                  /* Open string object */
  char zReturn[50];               /* Name of pointer to return */

  /* Process arguments */
  if( objc!=3 ){
    Tcl_WrongNumArgs(interp, 1, objv, "FILENAME MODE");
    return TCL_ERROR;
  }
  zFilename = Tcl_GetString(objv[1]);
  zMode = Tcl_GetString(objv[2]);
  p = sqlite3_quota_fopen(zFilename, zMode);
  sqlite3_snprintf(sizeof(zReturn), zReturn, "%p", p);
  Tcl_SetResult(interp, zReturn, TCL_VOLATILE);
  return TCL_OK;
}

/* Defined in test1.c */
extern void *sqlite3TestTextToPtr(const char*);

/*
** tclcmd: sqlite3_quota_fread HANDLE SIZE NELEM
*/
static int test_quota_fread(
  void * clientData,
  Tcl_Interp *interp,
  int objc,
  Tcl_Obj *CONST objv[]
){
  quota_FILE *p;
  char *zBuf;
  int sz;
  int nElem;
  int got;

  if( objc!=4 ){
    Tcl_WrongNumArgs(interp, 1, objv, "HANDLE SIZE NELEM");
    return TCL_ERROR;
  }
  p = sqlite3TestTextToPtr(Tcl_GetString(objv[1]));
  if( Tcl_GetIntFromObj(interp, objv[2], &sz) ) return TCL_ERROR;
  if( Tcl_GetIntFromObj(interp, objv[3], &nElem) ) return TCL_ERROR;
  zBuf = (char*)sqlite3_malloc( sz*nElem + 1 );
  if( zBuf==0 ){
    Tcl_SetResult(interp, "out of memory", TCL_STATIC);
    return TCL_ERROR;
  }
  got = sqlite3_quota_fread(zBuf, sz, nElem, p);
  if( got<0 ) got = 0;
  zBuf[got*sz] = 0;
  Tcl_SetResult(interp, zBuf, TCL_VOLATILE);
  sqlite3_free(zBuf);
  return TCL_OK;
}

/*
** tclcmd: sqlite3_quota_fwrite HANDLE SIZE NELEM CONTENT
*/
static int test_quota_fwrite(
  void * clientData,
  Tcl_Interp *interp,
  int objc,
  Tcl_Obj *CONST objv[]
){
  quota_FILE *p;
  char *zBuf;
  int sz;
  int nElem;
  int got;

  if( objc!=5 ){
    Tcl_WrongNumArgs(interp, 1, objv, "HANDLE SIZE NELEM CONTENT");
    return TCL_ERROR;
  }
  p = sqlite3TestTextToPtr(Tcl_GetString(objv[1]));
  if( Tcl_GetIntFromObj(interp, objv[2], &sz) ) return TCL_ERROR;
  if( Tcl_GetIntFromObj(interp, objv[3], &nElem) ) return TCL_ERROR;
  zBuf = Tcl_GetString(objv[4]);
  got = sqlite3_quota_fwrite(zBuf, sz, nElem, p);
  Tcl_SetObjResult(interp, Tcl_NewIntObj(got));
  return TCL_OK;
}

/*
** tclcmd: sqlite3_quota_fclose HANDLE
*/
static int test_quota_fclose(
  void * clientData,
  Tcl_Interp *interp,
  int objc,
  Tcl_Obj *CONST objv[]
){
  quota_FILE *p;
  int rc;

  if( objc!=2 ){
    Tcl_WrongNumArgs(interp, 1, objv, "HANDLE");
    return TCL_ERROR;
  }
  p = sqlite3TestTextToPtr(Tcl_GetString(objv[1]));
  rc = sqlite3_quota_fclose(p);
  Tcl_SetObjResult(interp, Tcl_NewIntObj(rc));
  return TCL_OK;
}

/*
** tclcmd: sqlite3_quota_fflush HANDLE ?HARDSYNC?
*/
static int test_quota_fflush(
  void * clientData,
  Tcl_Interp *interp,
  int objc,
  Tcl_Obj *CONST objv[]
){
  quota_FILE *p;
  int rc;
  int doSync = 0;

  if( objc!=2 && objc!=3 ){
    Tcl_WrongNumArgs(interp, 1, objv, "HANDLE ?HARDSYNC?");
    return TCL_ERROR;
  }
  p = sqlite3TestTextToPtr(Tcl_GetString(objv[1]));
  if( objc==3 ){
    if( Tcl_GetBooleanFromObj(interp, objv[2], &doSync) ) return TCL_ERROR;
  }
  rc = sqlite3_quota_fflush(p, doSync);
  Tcl_SetObjResult(interp, Tcl_NewIntObj(rc));
  return TCL_OK;
}

/*
** tclcmd: sqlite3_quota_fseek HANDLE OFFSET WHENCE
*/
static int test_quota_fseek(
  void * clientData,
  Tcl_Interp *interp,
  int objc,
  Tcl_Obj *CONST objv[]
){
  quota_FILE *p;
  int ofst;
  const char *zWhence;
  int whence;
  int rc;

  if( objc!=4 ){
    Tcl_WrongNumArgs(interp, 1, objv, "HANDLE OFFSET WHENCE");
    return TCL_ERROR;
  }
  p = sqlite3TestTextToPtr(Tcl_GetString(objv[1]));
  if( Tcl_GetIntFromObj(interp, objv[2], &ofst) ) return TCL_ERROR;
  zWhence = Tcl_GetString(objv[3]);
  if( strcmp(zWhence, "SEEK_SET")==0 ){
    whence = SEEK_SET;
  }else if( strcmp(zWhence, "SEEK_CUR")==0 ){
    whence = SEEK_CUR;
  }else if( strcmp(zWhence, "SEEK_END")==0 ){
    whence = SEEK_END;
  }else{
    Tcl_AppendResult(interp,
           "WHENCE should be SEEK_SET, SEEK_CUR, or SEEK_END", (char*)0);
    return TCL_ERROR;
  }
  rc = sqlite3_quota_fseek(p, ofst, whence);
  Tcl_SetObjResult(interp, Tcl_NewIntObj(rc));
  return TCL_OK;
}

/*
** tclcmd: sqlite3_quota_rewind HANDLE
*/
static int test_quota_rewind(
  void * clientData,
  Tcl_Interp *interp,
  int objc,
  Tcl_Obj *CONST objv[]
){
  quota_FILE *p;
  if( objc!=2 ){
    Tcl_WrongNumArgs(interp, 1, objv, "HANDLE");
    return TCL_ERROR;
  }
  p = sqlite3TestTextToPtr(Tcl_GetString(objv[1]));
  sqlite3_quota_rewind(p);
  return TCL_OK;
}

/*
** tclcmd: sqlite3_quota_ftell HANDLE
*/
static int test_quota_ftell(
  void * clientData,
  Tcl_Interp *interp,
  int objc,
  Tcl_Obj *CONST objv[]
){
  quota_FILE *p;
  sqlite3_int64 x;
  if( objc!=2 ){
    Tcl_WrongNumArgs(interp, 1, objv, "HANDLE");
    return TCL_ERROR;
  }
  p = sqlite3TestTextToPtr(Tcl_GetString(objv[1]));
  x = sqlite3_quota_ftell(p);
  Tcl_SetObjResult(interp, Tcl_NewWideIntObj(x));
  return TCL_OK;
}

/*
** tclcmd: sqlite3_quota_remove FILENAME
*/
static int test_quota_remove(
  void * clientData,
  Tcl_Interp *interp,
  int objc,
  Tcl_Obj *CONST objv[]
){
  const char *zFilename;          /* File pattern to configure */
  int rc;
  if( objc!=2 ){
    Tcl_WrongNumArgs(interp, 1, objv, "FILENAME");
    return TCL_ERROR;
  }
  zFilename = Tcl_GetString(objv[1]);
  rc = sqlite3_quota_remove(zFilename);
  Tcl_SetObjResult(interp, Tcl_NewIntObj(rc));
  return TCL_OK;
}

/*
** tclcmd: sqlite3_quota_glob PATTERN TEXT
**
** Test the glob pattern matching.  Return 1 if TEXT matches PATTERN
** and return 0 if it does not.
*/
static int test_quota_glob(
  void * clientData,
  Tcl_Interp *interp,
  int objc,
  Tcl_Obj *CONST objv[]
){
  const char *zPattern;          /* The glob pattern */
  const char *zText;             /* Text to compare agains the pattern */
  int rc;
  if( objc!=3 ){
    Tcl_WrongNumArgs(interp, 1, objv, "PATTERN TEXT");
    return TCL_ERROR;
  }
  zPattern = Tcl_GetString(objv[1]);
  zText = Tcl_GetString(objv[2]);
  rc = quotaStrglob(zPattern, zText);
  Tcl_SetObjResult(interp, Tcl_NewIntObj(rc));
  return TCL_OK;
}

/*
** This routine registers the custom TCL commands defined in this
** module.  This should be the only procedure visible from outside
** of this module.
*/
int Sqlitequota_Init(Tcl_Interp *interp){
  static struct {
     char *zName;
     Tcl_ObjCmdProc *xProc;
  } aCmd[] = {
    { "sqlite3_quota_initialize", test_quota_initialize },
    { "sqlite3_quota_shutdown",   test_quota_shutdown },
    { "sqlite3_quota_set",        test_quota_set },
    { "sqlite3_quota_file",       test_quota_file },
    { "sqlite3_quota_dump",       test_quota_dump },
    { "sqlite3_quota_fopen",      test_quota_fopen },
    { "sqlite3_quota_fread",      test_quota_fread },
    { "sqlite3_quota_fwrite",     test_quota_fwrite },
    { "sqlite3_quota_fclose",     test_quota_fclose },
    { "sqlite3_quota_fflush",     test_quota_fflush },
    { "sqlite3_quota_fseek",      test_quota_fseek },
    { "sqlite3_quota_rewind",     test_quota_rewind },
    { "sqlite3_quota_ftell",      test_quota_ftell },
    { "sqlite3_quota_remove",     test_quota_remove },
    { "sqlite3_quota_glob",       test_quota_glob },
  };
  int i;

  for(i=0; i<sizeof(aCmd)/sizeof(aCmd[0]); i++){
    Tcl_CreateObjCommand(interp, aCmd[i].zName, aCmd[i].xProc, 0, 0);
  }

  return TCL_OK;
}
#endif<|MERGE_RESOLUTION|>--- conflicted
+++ resolved
@@ -716,17 +716,11 @@
 static int quotaFileControl(sqlite3_file *pConn, int op, void *pArg){
   sqlite3_file *pSubOpen = quotaSubOpen(pConn);
   int rc = pSubOpen->pMethods->xFileControl(pSubOpen, op, pArg);
-<<<<<<< HEAD
-  if( op==SQLITE_FCNTL_VFSNAME && rc==SQLITE_OK ){
-    *(char**)pArg = sqlite3_mprintf("quota/%z", *(char**)pArg);
-  }
-=======
 #if defined(SQLITE_FCNTL_VFSNAME)
   if( op==SQLITE_FCNTL_VFSNAME && rc==SQLITE_OK ){
     *(char**)pArg = sqlite3_mprintf("quota/%z", *(char**)pArg);
   }
 #endif
->>>>>>> 0921e79d
   return rc;
 }
 
