/*
** 2001 September 15
**
** The author disclaims copyright to this source code.  In place of
** a legal notice, here is a blessing:
**
**    May you do good and not evil.
**    May you find forgiveness for yourself and forgive others.
**    May you share freely, never taking more than you give.
**
*************************************************************************
** The code in this file implements the function that runs the
** bytecode of a prepared statement.
**
** Various scripts scan this source file in order to generate HTML
** documentation, headers files, or other derived files.  The formatting
** of the code in this file is, therefore, important.  See other comments
** in this file for details.  If in doubt, do not deviate from existing
** commenting and indentation practices when changing or adding code.
*/
#include "sqliteInt.h"
#include "vdbeInt.h"

/*
** Invoke this macro on memory cells just prior to changing the
** value of the cell.  This macro verifies that shallow copies are
** not misused.  A shallow copy of a string or blob just copies a
** pointer to the string or blob, not the content.  If the original
** is changed while the copy is still in use, the string or blob might
** be changed out from under the copy.  This macro verifies that nothing
** like that ever happens.
*/
#ifdef SQLITE_DEBUG
# define memAboutToChange(P,M) sqlite3VdbeMemAboutToChange(P,M)
#else
# define memAboutToChange(P,M)
#endif

/*
** The following global variable is incremented every time a cursor
** moves, either by the OP_SeekXX, OP_Next, or OP_Prev opcodes.  The test
** procedures use this information to make sure that indices are
** working correctly.  This variable has no function other than to
** help verify the correct operation of the library.
*/
#ifdef SQLITE_TEST
int sqlite3_search_count = 0;
#endif

/*
** When this global variable is positive, it gets decremented once before
** each instruction in the VDBE.  When it reaches zero, the u1.isInterrupted
** field of the sqlite3 structure is set in order to simulate an interrupt.
**
** This facility is used for testing purposes only.  It does not function
** in an ordinary build.
*/
#ifdef SQLITE_TEST
int sqlite3_interrupt_count = 0;
#endif

/*
** The next global variable is incremented each type the OP_Sort opcode
** is executed.  The test procedures use this information to make sure that
** sorting is occurring or not occurring at appropriate times.   This variable
** has no function other than to help verify the correct operation of the
** library.
*/
#ifdef SQLITE_TEST
int sqlite3_sort_count = 0;
#endif

/*
** The next global variable records the size of the largest MEM_Blob
** or MEM_Str that has been used by a VDBE opcode.  The test procedures
** use this information to make sure that the zero-blob functionality
** is working correctly.   This variable has no function other than to
** help verify the correct operation of the library.
*/
#ifdef SQLITE_TEST
int sqlite3_max_blobsize = 0;
static void updateMaxBlobsize(Mem *p){
  if( (p->flags & (MEM_Str|MEM_Blob))!=0 && p->n>sqlite3_max_blobsize ){
    sqlite3_max_blobsize = p->n;
  }
}
#endif

/*
** The next global variable is incremented each time the OP_Found opcode
** is executed. This is used to test whether or not the foreign key
** operation implemented using OP_FkIsZero is working. This variable
** has no function other than to help verify the correct operation of the
** library.
*/
#ifdef SQLITE_TEST
int sqlite3_found_count = 0;
#endif

/*
** Test a register to see if it exceeds the current maximum blob size.
** If it does, record the new maximum blob size.
*/
#if defined(SQLITE_TEST) && !defined(SQLITE_OMIT_BUILTIN_TEST)
# define UPDATE_MAX_BLOBSIZE(P)  updateMaxBlobsize(P)
#else
# define UPDATE_MAX_BLOBSIZE(P)
#endif

/*
** Invoke the VDBE coverage callback, if that callback is defined.  This
** feature is used for test suite validation only and does not appear an
** production builds.
**
** M is an integer, 2 or 3, that indices how many different ways the
** branch can go.  It is usually 2.  "I" is the direction the branch
** goes.  0 means falls through.  1 means branch is taken.  2 means the
** second alternative branch is taken.
*/
#if !defined(SQLITE_VDBE_COVERAGE)
# define VdbeBranchTaken(I,M)
#else
# define VdbeBranchTaken(I,M) vdbeTakeBranch(pOp->iSrcLine,I,M)
  static void vdbeTakeBranch(int iSrcLine, u8 I, u8 M){
    if( iSrcLine<=2 && ALWAYS(iSrcLine>0) ){
      M = iSrcLine;
      /* Assert the truth of VdbeCoverageAlwaysTaken() and 
      ** VdbeCoverageNeverTaken() */
      assert( (M & I)==I );
    }else{
      if( sqlite3GlobalConfig.xVdbeBranch==0 ) return;  /*NO_TEST*/
      sqlite3GlobalConfig.xVdbeBranch(sqlite3GlobalConfig.pVdbeBranchArg,
                                      iSrcLine,I,M);
    }
  }
#endif

/*
** Convert the given register into a string if it isn't one
** already. Return non-zero if a malloc() fails.
*/
#define Stringify(P, enc) \
   if(((P)->flags&(MEM_Str|MEM_Blob))==0 && sqlite3VdbeMemStringify(P,enc)) \
     { goto no_mem; }

/*
** An ephemeral string value (signified by the MEM_Ephem flag) contains
** a pointer to a dynamically allocated string where some other entity
** is responsible for deallocating that string.  Because the register
** does not control the string, it might be deleted without the register
** knowing it.
**
** This routine converts an ephemeral string into a dynamically allocated
** string that the register itself controls.  In other words, it
** converts an MEM_Ephem string into a string with P.z==P.zMalloc.
*/
#define Deephemeralize(P) \
   if( ((P)->flags&MEM_Ephem)!=0 \
       && sqlite3VdbeMemMakeWriteable(P) ){ goto no_mem;}

/* Return true if the cursor was opened using the OP_OpenSorter opcode. */
#define isSorter(x) ((x)->pSorter!=0)

/*
** Allocate VdbeCursor number iCur.  Return a pointer to it.  Return NULL
** if we run out of memory.
*/
static VdbeCursor *allocateCursor(
  Vdbe *p,              /* The virtual machine */
  int iCur,             /* Index of the new VdbeCursor */
  int nField,           /* Number of fields in the table or index */
  int iDb,              /* Database the cursor belongs to, or -1 */
  int isBtreeCursor     /* True for B-Tree.  False for pseudo-table or vtab */
){
  /* Find the memory cell that will be used to store the blob of memory
  ** required for this VdbeCursor structure. It is convenient to use a 
  ** vdbe memory cell to manage the memory allocation required for a
  ** VdbeCursor structure for the following reasons:
  **
  **   * Sometimes cursor numbers are used for a couple of different
  **     purposes in a vdbe program. The different uses might require
  **     different sized allocations. Memory cells provide growable
  **     allocations.
  **
  **   * When using ENABLE_MEMORY_MANAGEMENT, memory cell buffers can
  **     be freed lazily via the sqlite3_release_memory() API. This
  **     minimizes the number of malloc calls made by the system.
  **
  ** Memory cells for cursors are allocated at the top of the address
  ** space. Memory cell (p->nMem) corresponds to cursor 0. Space for
  ** cursor 1 is managed by memory cell (p->nMem-1), etc.
  */
  Mem *pMem = &p->aMem[p->nMem-iCur];

  int nByte;
  VdbeCursor *pCx = 0;
  nByte = 
      ROUND8(sizeof(VdbeCursor)) + 2*sizeof(u32)*nField + 
      (isBtreeCursor?sqlite3BtreeCursorSize():0);

  assert( iCur<p->nCursor );
  if( p->apCsr[iCur] ){
    sqlite3VdbeFreeCursor(p, p->apCsr[iCur]);
    p->apCsr[iCur] = 0;
  }
  if( SQLITE_OK==sqlite3VdbeMemGrow(pMem, nByte, 0) ){
    p->apCsr[iCur] = pCx = (VdbeCursor*)pMem->z;
    memset(pCx, 0, sizeof(VdbeCursor));
    pCx->iDb = iDb;
    pCx->nField = nField;
    if( isBtreeCursor ){
      pCx->pCursor = (BtCursor*)
          &pMem->z[ROUND8(sizeof(VdbeCursor))+2*sizeof(u32)*nField];
      sqlite3BtreeCursorZero(pCx->pCursor);
    }
  }
  return pCx;
}

/*
** Try to convert a value into a numeric representation if we can
** do so without loss of information.  In other words, if the string
** looks like a number, convert it into a number.  If it does not
** look like a number, leave it alone.
*/
static void applyNumericAffinity(Mem *pRec){
  if( (pRec->flags & (MEM_Real|MEM_Int))==0 ){
    double rValue;
    i64 iValue;
    u8 enc = pRec->enc;
    if( (pRec->flags&MEM_Str)==0 ) return;
    if( sqlite3AtoF(pRec->z, &rValue, pRec->n, enc)==0 ) return;
    if( 0==sqlite3Atoi64(pRec->z, &iValue, pRec->n, enc) ){
      pRec->u.i = iValue;
      pRec->flags |= MEM_Int;
    }else{
      pRec->r = rValue;
      pRec->flags |= MEM_Real;
    }
  }
}

/*
** Processing is determine by the affinity parameter:
**
** SQLITE_AFF_INTEGER:
** SQLITE_AFF_REAL:
** SQLITE_AFF_NUMERIC:
**    Try to convert pRec to an integer representation or a 
**    floating-point representation if an integer representation
**    is not possible.  Note that the integer representation is
**    always preferred, even if the affinity is REAL, because
**    an integer representation is more space efficient on disk.
**
** SQLITE_AFF_TEXT:
**    Convert pRec to a text representation.
**
** SQLITE_AFF_NONE:
**    No-op.  pRec is unchanged.
*/
static void applyAffinity(
  Mem *pRec,          /* The value to apply affinity to */
  char affinity,      /* The affinity to be applied */
  u8 enc              /* Use this text encoding */
){
  if( affinity==SQLITE_AFF_TEXT ){
    /* Only attempt the conversion to TEXT if there is an integer or real
    ** representation (blob and NULL do not get converted) but no string
    ** representation.
    */
    if( 0==(pRec->flags&MEM_Str) && (pRec->flags&(MEM_Real|MEM_Int)) ){
      sqlite3VdbeMemStringify(pRec, enc);
    }
    pRec->flags &= ~(MEM_Real|MEM_Int);
  }else if( affinity!=SQLITE_AFF_NONE ){
    assert( affinity==SQLITE_AFF_INTEGER || affinity==SQLITE_AFF_REAL
             || affinity==SQLITE_AFF_NUMERIC );
    applyNumericAffinity(pRec);
    if( pRec->flags & MEM_Real ){
      sqlite3VdbeIntegerAffinity(pRec);
    }
  }
}

/*
** Try to convert the type of a function argument or a result column
** into a numeric representation.  Use either INTEGER or REAL whichever
** is appropriate.  But only do the conversion if it is possible without
** loss of information and return the revised type of the argument.
*/
int sqlite3_value_numeric_type(sqlite3_value *pVal){
  int eType = sqlite3_value_type(pVal);
  if( eType==SQLITE_TEXT ){
    Mem *pMem = (Mem*)pVal;
    applyNumericAffinity(pMem);
    eType = sqlite3_value_type(pVal);
  }
  return eType;
}

/*
** Exported version of applyAffinity(). This one works on sqlite3_value*, 
** not the internal Mem* type.
*/
void sqlite3ValueApplyAffinity(
  sqlite3_value *pVal, 
  u8 affinity, 
  u8 enc
){
  applyAffinity((Mem *)pVal, affinity, enc);
}

/*
** Return the numeric type for pMem, either MEM_Int or MEM_Real or both or
** none.  
**
** Unlike applyNumericAffinity(), this routine does not modify pMem->flags.
** But it does set pMem->r and pMem->u.i appropriately.
*/
static u16 numericType(Mem *pMem){
  if( pMem->flags & (MEM_Int|MEM_Real) ){
    return pMem->flags & (MEM_Int|MEM_Real);
  }
  if( pMem->flags & (MEM_Str|MEM_Blob) ){
    if( sqlite3AtoF(pMem->z, &pMem->r, pMem->n, pMem->enc)==0 ){
      return 0;
    }
    if( sqlite3Atoi64(pMem->z, &pMem->u.i, pMem->n, pMem->enc)==SQLITE_OK ){
      return MEM_Int;
    }
    return MEM_Real;
  }
  return 0;
}

#ifdef SQLITE_DEBUG
/*
** Write a nice string representation of the contents of cell pMem
** into buffer zBuf, length nBuf.
*/
void sqlite3VdbeMemPrettyPrint(Mem *pMem, char *zBuf){
  char *zCsr = zBuf;
  int f = pMem->flags;

  static const char *const encnames[] = {"(X)", "(8)", "(16LE)", "(16BE)"};

  if( f&MEM_Blob ){
    int i;
    char c;
    if( f & MEM_Dyn ){
      c = 'z';
      assert( (f & (MEM_Static|MEM_Ephem))==0 );
    }else if( f & MEM_Static ){
      c = 't';
      assert( (f & (MEM_Dyn|MEM_Ephem))==0 );
    }else if( f & MEM_Ephem ){
      c = 'e';
      assert( (f & (MEM_Static|MEM_Dyn))==0 );
    }else{
      c = 's';
    }

    sqlite3_snprintf(100, zCsr, "%c", c);
    zCsr += sqlite3Strlen30(zCsr);
    sqlite3_snprintf(100, zCsr, "%d[", pMem->n);
    zCsr += sqlite3Strlen30(zCsr);
    for(i=0; i<16 && i<pMem->n; i++){
      sqlite3_snprintf(100, zCsr, "%02X", ((int)pMem->z[i] & 0xFF));
      zCsr += sqlite3Strlen30(zCsr);
    }
    for(i=0; i<16 && i<pMem->n; i++){
      char z = pMem->z[i];
      if( z<32 || z>126 ) *zCsr++ = '.';
      else *zCsr++ = z;
    }

    sqlite3_snprintf(100, zCsr, "]%s", encnames[pMem->enc]);
    zCsr += sqlite3Strlen30(zCsr);
    if( f & MEM_Zero ){
      sqlite3_snprintf(100, zCsr,"+%dz",pMem->u.nZero);
      zCsr += sqlite3Strlen30(zCsr);
    }
    *zCsr = '\0';
  }else if( f & MEM_Str ){
    int j, k;
    zBuf[0] = ' ';
    if( f & MEM_Dyn ){
      zBuf[1] = 'z';
      assert( (f & (MEM_Static|MEM_Ephem))==0 );
    }else if( f & MEM_Static ){
      zBuf[1] = 't';
      assert( (f & (MEM_Dyn|MEM_Ephem))==0 );
    }else if( f & MEM_Ephem ){
      zBuf[1] = 'e';
      assert( (f & (MEM_Static|MEM_Dyn))==0 );
    }else{
      zBuf[1] = 's';
    }
    k = 2;
    sqlite3_snprintf(100, &zBuf[k], "%d", pMem->n);
    k += sqlite3Strlen30(&zBuf[k]);
    zBuf[k++] = '[';
    for(j=0; j<15 && j<pMem->n; j++){
      u8 c = pMem->z[j];
      if( c>=0x20 && c<0x7f ){
        zBuf[k++] = c;
      }else{
        zBuf[k++] = '.';
      }
    }
    zBuf[k++] = ']';
    sqlite3_snprintf(100,&zBuf[k], encnames[pMem->enc]);
    k += sqlite3Strlen30(&zBuf[k]);
    zBuf[k++] = 0;
  }
}
#endif

#ifdef SQLITE_DEBUG
/*
** Print the value of a register for tracing purposes:
*/
static void memTracePrint(Mem *p){
  if( p->flags & MEM_Undefined ){
    printf(" undefined");
  }else if( p->flags & MEM_Null ){
    printf(" NULL");
  }else if( (p->flags & (MEM_Int|MEM_Str))==(MEM_Int|MEM_Str) ){
    printf(" si:%lld", p->u.i);
  }else if( p->flags & MEM_Int ){
    printf(" i:%lld", p->u.i);
#ifndef SQLITE_OMIT_FLOATING_POINT
  }else if( p->flags & MEM_Real ){
    printf(" r:%g", p->r);
#endif
  }else if( p->flags & MEM_RowSet ){
    printf(" (rowset)");
  }else{
    char zBuf[200];
    sqlite3VdbeMemPrettyPrint(p, zBuf);
    printf(" %s", zBuf);
  }
}
static void registerTrace(int iReg, Mem *p){
  printf("REG[%d] = ", iReg);
  memTracePrint(p);
  printf("\n");
}
#endif

#ifdef SQLITE_DEBUG
#  define REGISTER_TRACE(R,M) if(db->flags&SQLITE_VdbeTrace)registerTrace(R,M)
#else
#  define REGISTER_TRACE(R,M)
#endif


#ifdef VDBE_PROFILE

/* 
** hwtime.h contains inline assembler code for implementing 
** high-performance timing routines.
*/
#include "hwtime.h"

#endif

#ifndef NDEBUG
/*
** This function is only called from within an assert() expression. It
** checks that the sqlite3.nTransaction variable is correctly set to
** the number of non-transaction savepoints currently in the 
** linked list starting at sqlite3.pSavepoint.
** 
** Usage:
**
**     assert( checkSavepointCount(db) );
*/
static int checkSavepointCount(sqlite3 *db){
  int n = 0;
  Savepoint *p;
  for(p=db->pSavepoint; p; p=p->pNext) n++;
  assert( n==(db->nSavepoint + db->isTransactionSavepoint) );
  return 1;
}
#endif


/*
** Execute as much of a VDBE program as we can.
** This is the core of sqlite3_step().  
*/
int sqlite3VdbeExec(
  Vdbe *p                    /* The VDBE */
){
  int pc=0;                  /* The program counter */
  Op *aOp = p->aOp;          /* Copy of p->aOp */
  Op *pOp;                   /* Current operation */
  int rc = SQLITE_OK;        /* Value to return */
  sqlite3 *db = p->db;       /* The database */
  u8 resetSchemaOnFault = 0; /* Reset schema after an error if positive */
  u8 encoding = ENC(db);     /* The database encoding */
  int iCompare = 0;          /* Result of last OP_Compare operation */
  unsigned nVmStep = 0;      /* Number of virtual machine steps */
#ifndef SQLITE_OMIT_PROGRESS_CALLBACK
  unsigned nProgressLimit = 0;/* Invoke xProgress() when nVmStep reaches this */
#endif
  Mem *aMem = p->aMem;       /* Copy of p->aMem */
  Mem *pIn1 = 0;             /* 1st input operand */
  Mem *pIn2 = 0;             /* 2nd input operand */
  Mem *pIn3 = 0;             /* 3rd input operand */
  Mem *pOut = 0;             /* Output operand */
  int *aPermute = 0;         /* Permutation of columns for OP_Compare */
  i64 lastRowid = db->lastRowid;  /* Saved value of the last insert ROWID */
#ifdef VDBE_PROFILE
  u64 start;                 /* CPU clock count at start of opcode */
#endif
  /*** INSERT STACK UNION HERE ***/

  assert( p->magic==VDBE_MAGIC_RUN );  /* sqlite3_step() verifies this */
  sqlite3VdbeEnter(p);
  if( p->rc==SQLITE_NOMEM ){
    /* This happens if a malloc() inside a call to sqlite3_column_text() or
    ** sqlite3_column_text16() failed.  */
    goto no_mem;
  }
<<<<<<< HEAD
  assert( p->rc==SQLITE_OK || p->rc==SQLITE_BUSY || ((p->rc&0xFF) == SQLITE_LOCKED));
=======
  assert( p->rc==SQLITE_OK || p->rc==SQLITE_BUSY );
  assert( p->bIsReader || p->readOnly!=0 );
>>>>>>> 31ea7dde
  p->rc = SQLITE_OK;
  p->iCurrentTime = 0;
  assert( p->explain==0 );
  p->pResultSet = 0;
  db->busyHandler.nBusy = 0;
  if( db->u1.isInterrupted ) goto abort_due_to_interrupt;
  sqlite3VdbeIOTraceSql(p);
#ifndef SQLITE_OMIT_PROGRESS_CALLBACK
  if( db->xProgress ){
    assert( 0 < db->nProgressOps );
    nProgressLimit = (unsigned)p->aCounter[SQLITE_STMTSTATUS_VM_STEP];
    if( nProgressLimit==0 ){
      nProgressLimit = db->nProgressOps;
    }else{
      nProgressLimit %= (unsigned)db->nProgressOps;
    }
  }
#endif
#ifdef SQLITE_DEBUG
  sqlite3BeginBenignMalloc();
  if( p->pc==0
   && (p->db->flags & (SQLITE_VdbeListing|SQLITE_VdbeEQP|SQLITE_VdbeTrace))!=0
  ){
    int i;
    int once = 1;
    sqlite3VdbePrintSql(p);
    if( p->db->flags & SQLITE_VdbeListing ){
      printf("VDBE Program Listing:\n");
      for(i=0; i<p->nOp; i++){
        sqlite3VdbePrintOp(stdout, i, &aOp[i]);
      }
    }
    if( p->db->flags & SQLITE_VdbeEQP ){
      for(i=0; i<p->nOp; i++){
        if( aOp[i].opcode==OP_Explain ){
          if( once ) printf("VDBE Query Plan:\n");
          printf("%s\n", aOp[i].p4.z);
          once = 0;
        }
      }
    }
    if( p->db->flags & SQLITE_VdbeTrace )  printf("VDBE Trace:\n");
  }
  sqlite3EndBenignMalloc();
#endif
  for(pc=p->pc; rc==SQLITE_OK; pc++){
    assert( pc>=0 && pc<p->nOp );
    if( db->mallocFailed ) goto no_mem;
#ifdef VDBE_PROFILE
    start = sqlite3Hwtime();
#endif
    nVmStep++;
    pOp = &aOp[pc];

    /* Only allow tracing if SQLITE_DEBUG is defined.
    */
#ifdef SQLITE_DEBUG
    if( db->flags & SQLITE_VdbeTrace ){
      sqlite3VdbePrintOp(stdout, pc, pOp);
    }
#endif
      

    /* Check to see if we need to simulate an interrupt.  This only happens
    ** if we have a special test build.
    */
#ifdef SQLITE_TEST
    if( sqlite3_interrupt_count>0 ){
      sqlite3_interrupt_count--;
      if( sqlite3_interrupt_count==0 ){
        sqlite3_interrupt(db);
      }
    }
#endif

    /* On any opcode with the "out2-prerelease" tag, free any
    ** external allocations out of mem[p2] and set mem[p2] to be
    ** an undefined integer.  Opcodes will either fill in the integer
    ** value or convert mem[p2] to a different type.
    */
    assert( pOp->opflags==sqlite3OpcodeProperty[pOp->opcode] );
    if( pOp->opflags & OPFLG_OUT2_PRERELEASE ){
      assert( pOp->p2>0 );
      assert( pOp->p2<=(p->nMem-p->nCursor) );
      pOut = &aMem[pOp->p2];
      memAboutToChange(p, pOut);
      VdbeMemRelease(pOut);
      pOut->flags = MEM_Int;
    }

    /* Sanity checking on other operands */
#ifdef SQLITE_DEBUG
    if( (pOp->opflags & OPFLG_IN1)!=0 ){
      assert( pOp->p1>0 );
      assert( pOp->p1<=(p->nMem-p->nCursor) );
      assert( memIsValid(&aMem[pOp->p1]) );
      assert( sqlite3VdbeCheckMemInvariants(&aMem[pOp->p1]) );
      REGISTER_TRACE(pOp->p1, &aMem[pOp->p1]);
    }
    if( (pOp->opflags & OPFLG_IN2)!=0 ){
      assert( pOp->p2>0 );
      assert( pOp->p2<=(p->nMem-p->nCursor) );
      assert( memIsValid(&aMem[pOp->p2]) );
      assert( sqlite3VdbeCheckMemInvariants(&aMem[pOp->p2]) );
      REGISTER_TRACE(pOp->p2, &aMem[pOp->p2]);
    }
    if( (pOp->opflags & OPFLG_IN3)!=0 ){
      assert( pOp->p3>0 );
      assert( pOp->p3<=(p->nMem-p->nCursor) );
      assert( memIsValid(&aMem[pOp->p3]) );
      assert( sqlite3VdbeCheckMemInvariants(&aMem[pOp->p3]) );
      REGISTER_TRACE(pOp->p3, &aMem[pOp->p3]);
    }
    if( (pOp->opflags & OPFLG_OUT2)!=0 ){
      assert( pOp->p2>0 );
      assert( pOp->p2<=(p->nMem-p->nCursor) );
      memAboutToChange(p, &aMem[pOp->p2]);
    }
    if( (pOp->opflags & OPFLG_OUT3)!=0 ){
      assert( pOp->p3>0 );
      assert( pOp->p3<=(p->nMem-p->nCursor) );
      memAboutToChange(p, &aMem[pOp->p3]);
    }
#endif
  
    switch( pOp->opcode ){

/*****************************************************************************
** What follows is a massive switch statement where each case implements a
** separate instruction in the virtual machine.  If we follow the usual
** indentation conventions, each case should be indented by 6 spaces.  But
** that is a lot of wasted space on the left margin.  So the code within
** the switch statement will break with convention and be flush-left. Another
** big comment (similar to this one) will mark the point in the code where
** we transition back to normal indentation.
**
** The formatting of each case is important.  The makefile for SQLite
** generates two C files "opcodes.h" and "opcodes.c" by scanning this
** file looking for lines that begin with "case OP_".  The opcodes.h files
** will be filled with #defines that give unique integer values to each
** opcode and the opcodes.c file is filled with an array of strings where
** each string is the symbolic name for the corresponding opcode.  If the
** case statement is followed by a comment of the form "/# same as ... #/"
** that comment is used to determine the particular value of the opcode.
**
** Other keywords in the comment that follows each case are used to
** construct the OPFLG_INITIALIZER value that initializes opcodeProperty[].
** Keywords include: in1, in2, in3, out2_prerelease, out2, out3.  See
** the mkopcodeh.awk script for additional information.
**
** Documentation about VDBE opcodes is generated by scanning this file
** for lines of that contain "Opcode:".  That line and all subsequent
** comment lines are used in the generation of the opcode.html documentation
** file.
**
** SUMMARY:
**
**     Formatting is important to scripts that scan this file.
**     Do not deviate from the formatting style currently in use.
**
*****************************************************************************/

/* Opcode:  Goto * P2 * * *
**
** An unconditional jump to address P2.
** The next instruction executed will be 
** the one at index P2 from the beginning of
** the program.
**
** The P1 parameter is not actually used by this opcode.  However, it
** is sometimes set to 1 instead of 0 as a hint to the command-line shell
** that this Goto is the bottom of a loop and that the lines from P2 down
** to the current line should be indented for EXPLAIN output.
*/
case OP_Goto: {             /* jump */
  pc = pOp->p2 - 1;

  /* Opcodes that are used as the bottom of a loop (OP_Next, OP_Prev,
  ** OP_VNext, OP_RowSetNext, or OP_SorterNext) all jump here upon
  ** completion.  Check to see if sqlite3_interrupt() has been called
  ** or if the progress callback needs to be invoked. 
  **
  ** This code uses unstructured "goto" statements and does not look clean.
  ** But that is not due to sloppy coding habits. The code is written this
  ** way for performance, to avoid having to run the interrupt and progress
  ** checks on every opcode.  This helps sqlite3_step() to run about 1.5%
  ** faster according to "valgrind --tool=cachegrind" */
check_for_interrupt:
  if( db->u1.isInterrupted ) goto abort_due_to_interrupt;
#ifndef SQLITE_OMIT_PROGRESS_CALLBACK
  /* Call the progress callback if it is configured and the required number
  ** of VDBE ops have been executed (either since this invocation of
  ** sqlite3VdbeExec() or since last time the progress callback was called).
  ** If the progress callback returns non-zero, exit the virtual machine with
  ** a return code SQLITE_ABORT.
  */
  if( db->xProgress!=0 && nVmStep>=nProgressLimit ){
    assert( db->nProgressOps!=0 );
    nProgressLimit = nVmStep + db->nProgressOps - (nVmStep%db->nProgressOps);
    if( db->xProgress(db->pProgressArg) ){
      rc = SQLITE_INTERRUPT;
      goto vdbe_error_halt;
    }
  }
#endif
  
  break;
}

/* Opcode:  Gosub P1 P2 * * *
**
** Write the current address onto register P1
** and then jump to address P2.
*/
case OP_Gosub: {            /* jump */
  assert( pOp->p1>0 && pOp->p1<=(p->nMem-p->nCursor) );
  pIn1 = &aMem[pOp->p1];
  assert( VdbeMemDynamic(pIn1)==0 );
  memAboutToChange(p, pIn1);
  pIn1->flags = MEM_Int;
  pIn1->u.i = pc;
  REGISTER_TRACE(pOp->p1, pIn1);
  pc = pOp->p2 - 1;
  break;
}

/* Opcode:  Return P1 * * * *
**
** Jump to the next instruction after the address in register P1.  After
** the jump, register P1 becomes undefined.
*/
case OP_Return: {           /* in1 */
  pIn1 = &aMem[pOp->p1];
  assert( pIn1->flags==MEM_Int );
  pc = (int)pIn1->u.i;
  pIn1->flags = MEM_Undefined;
  break;
}

/* Opcode: InitCoroutine P1 P2 P3 * *
**
** Set up register P1 so that it will OP_Yield to the co-routine
** located at address P3.
**
** If P2!=0 then the co-routine implementation immediately follows
** this opcode.  So jump over the co-routine implementation to
** address P2.
*/
case OP_InitCoroutine: {     /* jump */
  assert( pOp->p1>0 &&  pOp->p1<=(p->nMem-p->nCursor) );
  assert( pOp->p2>=0 && pOp->p2<p->nOp );
  assert( pOp->p3>=0 && pOp->p3<p->nOp );
  pOut = &aMem[pOp->p1];
  assert( !VdbeMemDynamic(pOut) );
  pOut->u.i = pOp->p3 - 1;
  pOut->flags = MEM_Int;
  if( pOp->p2 ) pc = pOp->p2 - 1;
  break;
}

/* Opcode:  EndCoroutine P1 * * * *
**
** The instruction at the address in register P1 is an OP_Yield.
** Jump to the P2 parameter of that OP_Yield.
** After the jump, register P1 becomes undefined.
*/
case OP_EndCoroutine: {           /* in1 */
  VdbeOp *pCaller;
  pIn1 = &aMem[pOp->p1];
  assert( pIn1->flags==MEM_Int );
  assert( pIn1->u.i>=0 && pIn1->u.i<p->nOp );
  pCaller = &aOp[pIn1->u.i];
  assert( pCaller->opcode==OP_Yield );
  assert( pCaller->p2>=0 && pCaller->p2<p->nOp );
  pc = pCaller->p2 - 1;
  pIn1->flags = MEM_Undefined;
  break;
}

/* Opcode:  Yield P1 P2 * * *
**
** Swap the program counter with the value in register P1.
**
** If the co-routine ends with OP_Yield or OP_Return then continue
** to the next instruction.  But if the co-routine ends with
** OP_EndCoroutine, jump immediately to P2.
*/
case OP_Yield: {            /* in1, jump */
  int pcDest;
  pIn1 = &aMem[pOp->p1];
  assert( VdbeMemDynamic(pIn1)==0 );
  pIn1->flags = MEM_Int;
  pcDest = (int)pIn1->u.i;
  pIn1->u.i = pc;
  REGISTER_TRACE(pOp->p1, pIn1);
  pc = pcDest;
  break;
}

/* Opcode:  HaltIfNull  P1 P2 P3 P4 P5
** Synopsis:  if r[P3]=null halt
**
** Check the value in register P3.  If it is NULL then Halt using
** parameter P1, P2, and P4 as if this were a Halt instruction.  If the
** value in register P3 is not NULL, then this routine is a no-op.
** The P5 parameter should be 1.
*/
case OP_HaltIfNull: {      /* in3 */
  pIn3 = &aMem[pOp->p3];
  if( (pIn3->flags & MEM_Null)==0 ) break;
  /* Fall through into OP_Halt */
}

/* Opcode:  Halt P1 P2 * P4 P5
**
** Exit immediately.  All open cursors, etc are closed
** automatically.
**
** P1 is the result code returned by sqlite3_exec(), sqlite3_reset(),
** or sqlite3_finalize().  For a normal halt, this should be SQLITE_OK (0).
** For errors, it can be some other value.  If P1!=0 then P2 will determine
** whether or not to rollback the current transaction.  Do not rollback
** if P2==OE_Fail. Do the rollback if P2==OE_Rollback.  If P2==OE_Abort,
** then back out all changes that have occurred during this execution of the
** VDBE, but do not rollback the transaction. 
**
** If P4 is not null then it is an error message string.
**
** P5 is a value between 0 and 4, inclusive, that modifies the P4 string.
**
**    0:  (no change)
**    1:  NOT NULL contraint failed: P4
**    2:  UNIQUE constraint failed: P4
**    3:  CHECK constraint failed: P4
**    4:  FOREIGN KEY constraint failed: P4
**
** If P5 is not zero and P4 is NULL, then everything after the ":" is
** omitted.
**
** There is an implied "Halt 0 0 0" instruction inserted at the very end of
** every program.  So a jump past the last instruction of the program
** is the same as executing Halt.
*/
case OP_Halt: {
  const char *zType;
  const char *zLogFmt;

  if( pOp->p1==SQLITE_OK && p->pFrame ){
    /* Halt the sub-program. Return control to the parent frame. */
    VdbeFrame *pFrame = p->pFrame;
    p->pFrame = pFrame->pParent;
    p->nFrame--;
    sqlite3VdbeSetChanges(db, p->nChange);
    pc = sqlite3VdbeFrameRestore(pFrame);
    lastRowid = db->lastRowid;
    if( pOp->p2==OE_Ignore ){
      /* Instruction pc is the OP_Program that invoked the sub-program 
      ** currently being halted. If the p2 instruction of this OP_Halt
      ** instruction is set to OE_Ignore, then the sub-program is throwing
      ** an IGNORE exception. In this case jump to the address specified
      ** as the p2 of the calling OP_Program.  */
      pc = p->aOp[pc].p2-1;
    }
    aOp = p->aOp;
    aMem = p->aMem;
    break;
  }
  p->rc = pOp->p1;
  p->errorAction = (u8)pOp->p2;
  p->pc = pc;
  if( p->rc ){
    if( pOp->p5 ){
      static const char * const azType[] = { "NOT NULL", "UNIQUE", "CHECK",
                                             "FOREIGN KEY" };
      assert( pOp->p5>=1 && pOp->p5<=4 );
      testcase( pOp->p5==1 );
      testcase( pOp->p5==2 );
      testcase( pOp->p5==3 );
      testcase( pOp->p5==4 );
      zType = azType[pOp->p5-1];
    }else{
      zType = 0;
    }
    assert( zType!=0 || pOp->p4.z!=0 );
    zLogFmt = "abort at %d in [%s]: %s";
    if( zType && pOp->p4.z ){
      sqlite3SetString(&p->zErrMsg, db, "%s constraint failed: %s", 
                       zType, pOp->p4.z);
    }else if( pOp->p4.z ){
      sqlite3SetString(&p->zErrMsg, db, "%s", pOp->p4.z);
    }else{
      sqlite3SetString(&p->zErrMsg, db, "%s constraint failed", zType);
    }
    sqlite3_log(pOp->p1, zLogFmt, pc, p->zSql, p->zErrMsg);
  }
  rc = sqlite3VdbeHalt(p);
  assert( rc==SQLITE_BUSY || rc==SQLITE_OK || rc==SQLITE_ERROR );
  if( rc==SQLITE_BUSY ){
    p->rc = rc = SQLITE_BUSY;
  }else{
    assert( rc==SQLITE_OK || (p->rc&0xff)==SQLITE_CONSTRAINT );
    assert( rc==SQLITE_OK || db->nDeferredCons>0 || db->nDeferredImmCons>0 );
    rc = p->rc ? SQLITE_ERROR : SQLITE_DONE;
  }
  goto vdbe_return;
}

/* Opcode: Integer P1 P2 * * *
** Synopsis: r[P2]=P1
**
** The 32-bit integer value P1 is written into register P2.
*/
case OP_Integer: {         /* out2-prerelease */
  pOut->u.i = pOp->p1;
  break;
}

/* Opcode: Int64 * P2 * P4 *
** Synopsis: r[P2]=P4
**
** P4 is a pointer to a 64-bit integer value.
** Write that value into register P2.
*/
case OP_Int64: {           /* out2-prerelease */
  assert( pOp->p4.pI64!=0 );
  pOut->u.i = *pOp->p4.pI64;
  break;
}

#ifndef SQLITE_OMIT_FLOATING_POINT
/* Opcode: Real * P2 * P4 *
** Synopsis: r[P2]=P4
**
** P4 is a pointer to a 64-bit floating point value.
** Write that value into register P2.
*/
case OP_Real: {            /* same as TK_FLOAT, out2-prerelease */
  pOut->flags = MEM_Real;
  assert( !sqlite3IsNaN(*pOp->p4.pReal) );
  pOut->r = *pOp->p4.pReal;
  break;
}
#endif

/* Opcode: String8 * P2 * P4 *
** Synopsis: r[P2]='P4'
**
** P4 points to a nul terminated UTF-8 string. This opcode is transformed 
** into an OP_String before it is executed for the first time.  During
** this transformation, the length of string P4 is computed and stored
** as the P1 parameter.
*/
case OP_String8: {         /* same as TK_STRING, out2-prerelease */
  assert( pOp->p4.z!=0 );
  pOp->opcode = OP_String;
  pOp->p1 = sqlite3Strlen30(pOp->p4.z);

#ifndef SQLITE_OMIT_UTF16
  if( encoding!=SQLITE_UTF8 ){
    rc = sqlite3VdbeMemSetStr(pOut, pOp->p4.z, -1, SQLITE_UTF8, SQLITE_STATIC);
    if( rc==SQLITE_TOOBIG ) goto too_big;
    if( SQLITE_OK!=sqlite3VdbeChangeEncoding(pOut, encoding) ) goto no_mem;
    assert( pOut->zMalloc==pOut->z );
    assert( VdbeMemDynamic(pOut)==0 );
    pOut->zMalloc = 0;
    pOut->flags |= MEM_Static;
    if( pOp->p4type==P4_DYNAMIC ){
      sqlite3DbFree(db, pOp->p4.z);
    }
    pOp->p4type = P4_DYNAMIC;
    pOp->p4.z = pOut->z;
    pOp->p1 = pOut->n;
  }
#endif
  if( pOp->p1>db->aLimit[SQLITE_LIMIT_LENGTH] ){
    goto too_big;
  }
  /* Fall through to the next case, OP_String */
}
  
/* Opcode: String P1 P2 * P4 *
** Synopsis: r[P2]='P4' (len=P1)
**
** The string value P4 of length P1 (bytes) is stored in register P2.
*/
case OP_String: {          /* out2-prerelease */
  assert( pOp->p4.z!=0 );
  pOut->flags = MEM_Str|MEM_Static|MEM_Term;
  pOut->z = pOp->p4.z;
  pOut->n = pOp->p1;
  pOut->enc = encoding;
  UPDATE_MAX_BLOBSIZE(pOut);
  break;
}

/* Opcode: Null P1 P2 P3 * *
** Synopsis:  r[P2..P3]=NULL
**
** Write a NULL into registers P2.  If P3 greater than P2, then also write
** NULL into register P3 and every register in between P2 and P3.  If P3
** is less than P2 (typically P3 is zero) then only register P2 is
** set to NULL.
**
** If the P1 value is non-zero, then also set the MEM_Cleared flag so that
** NULL values will not compare equal even if SQLITE_NULLEQ is set on
** OP_Ne or OP_Eq.
*/
case OP_Null: {           /* out2-prerelease */
  int cnt;
  u16 nullFlag;
  cnt = pOp->p3-pOp->p2;
  assert( pOp->p3<=(p->nMem-p->nCursor) );
  pOut->flags = nullFlag = pOp->p1 ? (MEM_Null|MEM_Cleared) : MEM_Null;
  while( cnt>0 ){
    pOut++;
    memAboutToChange(p, pOut);
    VdbeMemRelease(pOut);
    pOut->flags = nullFlag;
    cnt--;
  }
  break;
}

/* Opcode: SoftNull P1 * * * *
** Synopsis:  r[P1]=NULL
**
** Set register P1 to have the value NULL as seen by the OP_MakeRecord
** instruction, but do not free any string or blob memory associated with
** the register, so that if the value was a string or blob that was
** previously copied using OP_SCopy, the copies will continue to be valid.
*/
case OP_SoftNull: {
  assert( pOp->p1>0 && pOp->p1<=(p->nMem-p->nCursor) );
  pOut = &aMem[pOp->p1];
  pOut->flags = (pOut->flags|MEM_Null)&~MEM_Undefined;
  break;
}

/* Opcode: Blob P1 P2 * P4 *
** Synopsis: r[P2]=P4 (len=P1)
**
** P4 points to a blob of data P1 bytes long.  Store this
** blob in register P2.
*/
case OP_Blob: {                /* out2-prerelease */
  assert( pOp->p1 <= SQLITE_MAX_LENGTH );
  sqlite3VdbeMemSetStr(pOut, pOp->p4.z, pOp->p1, 0, 0);
  pOut->enc = encoding;
  UPDATE_MAX_BLOBSIZE(pOut);
  break;
}

/* Opcode: Variable P1 P2 * P4 *
** Synopsis: r[P2]=parameter(P1,P4)
**
** Transfer the values of bound parameter P1 into register P2
**
** If the parameter is named, then its name appears in P4.
** The P4 value is used by sqlite3_bind_parameter_name().
*/
case OP_Variable: {            /* out2-prerelease */
  Mem *pVar;       /* Value being transferred */

  assert( pOp->p1>0 && pOp->p1<=p->nVar );
  assert( pOp->p4.z==0 || pOp->p4.z==p->azVar[pOp->p1-1] );
  pVar = &p->aVar[pOp->p1 - 1];
  if( sqlite3VdbeMemTooBig(pVar) ){
    goto too_big;
  }
  sqlite3VdbeMemShallowCopy(pOut, pVar, MEM_Static);
  UPDATE_MAX_BLOBSIZE(pOut);
  break;
}

/* Opcode: Move P1 P2 P3 * *
** Synopsis:  r[P2@P3]=r[P1@P3]
**
** Move the P3 values in register P1..P1+P3-1 over into
** registers P2..P2+P3-1.  Registers P1..P1+P3-1 are
** left holding a NULL.  It is an error for register ranges
** P1..P1+P3-1 and P2..P2+P3-1 to overlap.  It is an error
** for P3 to be less than 1.
*/
case OP_Move: {
  char *zMalloc;   /* Holding variable for allocated memory */
  int n;           /* Number of registers left to copy */
  int p1;          /* Register to copy from */
  int p2;          /* Register to copy to */

  n = pOp->p3;
  p1 = pOp->p1;
  p2 = pOp->p2;
  assert( n>0 && p1>0 && p2>0 );
  assert( p1+n<=p2 || p2+n<=p1 );

  pIn1 = &aMem[p1];
  pOut = &aMem[p2];
  do{
    assert( pOut<=&aMem[(p->nMem-p->nCursor)] );
    assert( pIn1<=&aMem[(p->nMem-p->nCursor)] );
    assert( memIsValid(pIn1) );
    memAboutToChange(p, pOut);
    VdbeMemRelease(pOut);
    zMalloc = pOut->zMalloc;
    memcpy(pOut, pIn1, sizeof(Mem));
#ifdef SQLITE_DEBUG
    if( pOut->pScopyFrom>=&aMem[p1] && pOut->pScopyFrom<&aMem[p1+pOp->p3] ){
      pOut->pScopyFrom += p1 - pOp->p2;
    }
#endif
    pIn1->flags = MEM_Undefined;
    pIn1->xDel = 0;
    pIn1->zMalloc = zMalloc;
    REGISTER_TRACE(p2++, pOut);
    pIn1++;
    pOut++;
  }while( --n );
  break;
}

/* Opcode: Copy P1 P2 P3 * *
** Synopsis: r[P2@P3+1]=r[P1@P3+1]
**
** Make a copy of registers P1..P1+P3 into registers P2..P2+P3.
**
** This instruction makes a deep copy of the value.  A duplicate
** is made of any string or blob constant.  See also OP_SCopy.
*/
case OP_Copy: {
  int n;

  n = pOp->p3;
  pIn1 = &aMem[pOp->p1];
  pOut = &aMem[pOp->p2];
  assert( pOut!=pIn1 );
  while( 1 ){
    sqlite3VdbeMemShallowCopy(pOut, pIn1, MEM_Ephem);
    Deephemeralize(pOut);
#ifdef SQLITE_DEBUG
    pOut->pScopyFrom = 0;
#endif
    REGISTER_TRACE(pOp->p2+pOp->p3-n, pOut);
    if( (n--)==0 ) break;
    pOut++;
    pIn1++;
  }
  break;
}

/* Opcode: SCopy P1 P2 * * *
** Synopsis: r[P2]=r[P1]
**
** Make a shallow copy of register P1 into register P2.
**
** This instruction makes a shallow copy of the value.  If the value
** is a string or blob, then the copy is only a pointer to the
** original and hence if the original changes so will the copy.
** Worse, if the original is deallocated, the copy becomes invalid.
** Thus the program must guarantee that the original will not change
** during the lifetime of the copy.  Use OP_Copy to make a complete
** copy.
*/
case OP_SCopy: {            /* out2 */
  pIn1 = &aMem[pOp->p1];
  pOut = &aMem[pOp->p2];
  assert( pOut!=pIn1 );
  sqlite3VdbeMemShallowCopy(pOut, pIn1, MEM_Ephem);
#ifdef SQLITE_DEBUG
  if( pOut->pScopyFrom==0 ) pOut->pScopyFrom = pIn1;
#endif
  break;
}

/* Opcode: ResultRow P1 P2 * * *
** Synopsis:  output=r[P1@P2]
**
** The registers P1 through P1+P2-1 contain a single row of
** results. This opcode causes the sqlite3_step() call to terminate
** with an SQLITE_ROW return code and it sets up the sqlite3_stmt
** structure to provide access to the r(P1)..r(P1+P2-1) values as
** the result row.
*/
case OP_ResultRow: {
  Mem *pMem;
  int i;
  assert( p->nResColumn==pOp->p2 );
  assert( pOp->p1>0 );
  assert( pOp->p1+pOp->p2<=(p->nMem-p->nCursor)+1 );

#ifndef SQLITE_OMIT_PROGRESS_CALLBACK
  /* Run the progress counter just before returning.
  */
  if( db->xProgress!=0
   && nVmStep>=nProgressLimit
   && db->xProgress(db->pProgressArg)!=0
  ){
    rc = SQLITE_INTERRUPT;
    goto vdbe_error_halt;
  }
#endif

  /* If this statement has violated immediate foreign key constraints, do
  ** not return the number of rows modified. And do not RELEASE the statement
  ** transaction. It needs to be rolled back.  */
  if( SQLITE_OK!=(rc = sqlite3VdbeCheckFk(p, 0)) ){
    assert( db->flags&SQLITE_CountRows );
    assert( p->usesStmtJournal );
    break;
  }

  /* If the SQLITE_CountRows flag is set in sqlite3.flags mask, then 
  ** DML statements invoke this opcode to return the number of rows 
  ** modified to the user. This is the only way that a VM that
  ** opens a statement transaction may invoke this opcode.
  **
  ** In case this is such a statement, close any statement transaction
  ** opened by this VM before returning control to the user. This is to
  ** ensure that statement-transactions are always nested, not overlapping.
  ** If the open statement-transaction is not closed here, then the user
  ** may step another VM that opens its own statement transaction. This
  ** may lead to overlapping statement transactions.
  **
  ** The statement transaction is never a top-level transaction.  Hence
  ** the RELEASE call below can never fail.
  */
  assert( p->iStatement==0 || db->flags&SQLITE_CountRows );
  rc = sqlite3VdbeCloseStatement(p, SAVEPOINT_RELEASE);
  if( NEVER(rc!=SQLITE_OK) ){
    break;
  }

  /* Invalidate all ephemeral cursor row caches */
  p->cacheCtr = (p->cacheCtr + 2)|1;

  /* Make sure the results of the current row are \000 terminated
  ** and have an assigned type.  The results are de-ephemeralized as
  ** a side effect.
  */
  pMem = p->pResultSet = &aMem[pOp->p1];
  for(i=0; i<pOp->p2; i++){
    assert( memIsValid(&pMem[i]) );
    Deephemeralize(&pMem[i]);
    assert( (pMem[i].flags & MEM_Ephem)==0
            || (pMem[i].flags & (MEM_Str|MEM_Blob))==0 );
    sqlite3VdbeMemNulTerminate(&pMem[i]);
    REGISTER_TRACE(pOp->p1+i, &pMem[i]);
  }
  if( db->mallocFailed ) goto no_mem;

  /* Return SQLITE_ROW
  */
  p->pc = pc + 1;
  rc = SQLITE_ROW;
  goto vdbe_return;
}

/* Opcode: Concat P1 P2 P3 * *
** Synopsis: r[P3]=r[P2]+r[P1]
**
** Add the text in register P1 onto the end of the text in
** register P2 and store the result in register P3.
** If either the P1 or P2 text are NULL then store NULL in P3.
**
**   P3 = P2 || P1
**
** It is illegal for P1 and P3 to be the same register. Sometimes,
** if P3 is the same register as P2, the implementation is able
** to avoid a memcpy().
*/
case OP_Concat: {           /* same as TK_CONCAT, in1, in2, out3 */
  i64 nByte;

  pIn1 = &aMem[pOp->p1];
  pIn2 = &aMem[pOp->p2];
  pOut = &aMem[pOp->p3];
  assert( pIn1!=pOut );
  if( (pIn1->flags | pIn2->flags) & MEM_Null ){
    sqlite3VdbeMemSetNull(pOut);
    break;
  }
  if( ExpandBlob(pIn1) || ExpandBlob(pIn2) ) goto no_mem;
  Stringify(pIn1, encoding);
  Stringify(pIn2, encoding);
  nByte = pIn1->n + pIn2->n;
  if( nByte>db->aLimit[SQLITE_LIMIT_LENGTH] ){
    goto too_big;
  }
  if( sqlite3VdbeMemGrow(pOut, (int)nByte+2, pOut==pIn2) ){
    goto no_mem;
  }
  MemSetTypeFlag(pOut, MEM_Str);
  if( pOut!=pIn2 ){
    memcpy(pOut->z, pIn2->z, pIn2->n);
  }
  memcpy(&pOut->z[pIn2->n], pIn1->z, pIn1->n);
  pOut->z[nByte]=0;
  pOut->z[nByte+1] = 0;
  pOut->flags |= MEM_Term;
  pOut->n = (int)nByte;
  pOut->enc = encoding;
  UPDATE_MAX_BLOBSIZE(pOut);
  break;
}

/* Opcode: Add P1 P2 P3 * *
** Synopsis:  r[P3]=r[P1]+r[P2]
**
** Add the value in register P1 to the value in register P2
** and store the result in register P3.
** If either input is NULL, the result is NULL.
*/
/* Opcode: Multiply P1 P2 P3 * *
** Synopsis:  r[P3]=r[P1]*r[P2]
**
**
** Multiply the value in register P1 by the value in register P2
** and store the result in register P3.
** If either input is NULL, the result is NULL.
*/
/* Opcode: Subtract P1 P2 P3 * *
** Synopsis:  r[P3]=r[P2]-r[P1]
**
** Subtract the value in register P1 from the value in register P2
** and store the result in register P3.
** If either input is NULL, the result is NULL.
*/
/* Opcode: Divide P1 P2 P3 * *
** Synopsis:  r[P3]=r[P2]/r[P1]
**
** Divide the value in register P1 by the value in register P2
** and store the result in register P3 (P3=P2/P1). If the value in 
** register P1 is zero, then the result is NULL. If either input is 
** NULL, the result is NULL.
*/
/* Opcode: Remainder P1 P2 P3 * *
** Synopsis:  r[P3]=r[P2]%r[P1]
**
** Compute the remainder after integer register P2 is divided by 
** register P1 and store the result in register P3. 
** If the value in register P1 is zero the result is NULL.
** If either operand is NULL, the result is NULL.
*/
case OP_Add:                   /* same as TK_PLUS, in1, in2, out3 */
case OP_Subtract:              /* same as TK_MINUS, in1, in2, out3 */
case OP_Multiply:              /* same as TK_STAR, in1, in2, out3 */
case OP_Divide:                /* same as TK_SLASH, in1, in2, out3 */
case OP_Remainder: {           /* same as TK_REM, in1, in2, out3 */
  char bIntint;   /* Started out as two integer operands */
  u16 flags;      /* Combined MEM_* flags from both inputs */
  u16 type1;      /* Numeric type of left operand */
  u16 type2;      /* Numeric type of right operand */
  i64 iA;         /* Integer value of left operand */
  i64 iB;         /* Integer value of right operand */
  double rA;      /* Real value of left operand */
  double rB;      /* Real value of right operand */

  pIn1 = &aMem[pOp->p1];
  type1 = numericType(pIn1);
  pIn2 = &aMem[pOp->p2];
  type2 = numericType(pIn2);
  pOut = &aMem[pOp->p3];
  flags = pIn1->flags | pIn2->flags;
  if( (flags & MEM_Null)!=0 ) goto arithmetic_result_is_null;
  if( (type1 & type2 & MEM_Int)!=0 ){
    iA = pIn1->u.i;
    iB = pIn2->u.i;
    bIntint = 1;
    switch( pOp->opcode ){
      case OP_Add:       if( sqlite3AddInt64(&iB,iA) ) goto fp_math;  break;
      case OP_Subtract:  if( sqlite3SubInt64(&iB,iA) ) goto fp_math;  break;
      case OP_Multiply:  if( sqlite3MulInt64(&iB,iA) ) goto fp_math;  break;
      case OP_Divide: {
        if( iA==0 ) goto arithmetic_result_is_null;
        if( iA==-1 && iB==SMALLEST_INT64 ) goto fp_math;
        iB /= iA;
        break;
      }
      default: {
        if( iA==0 ) goto arithmetic_result_is_null;
        if( iA==-1 ) iA = 1;
        iB %= iA;
        break;
      }
    }
    pOut->u.i = iB;
    MemSetTypeFlag(pOut, MEM_Int);
  }else{
    bIntint = 0;
fp_math:
    rA = sqlite3VdbeRealValue(pIn1);
    rB = sqlite3VdbeRealValue(pIn2);
    switch( pOp->opcode ){
      case OP_Add:         rB += rA;       break;
      case OP_Subtract:    rB -= rA;       break;
      case OP_Multiply:    rB *= rA;       break;
      case OP_Divide: {
        /* (double)0 In case of SQLITE_OMIT_FLOATING_POINT... */
        if( rA==(double)0 ) goto arithmetic_result_is_null;
        rB /= rA;
        break;
      }
      default: {
        iA = (i64)rA;
        iB = (i64)rB;
        if( iA==0 ) goto arithmetic_result_is_null;
        if( iA==-1 ) iA = 1;
        rB = (double)(iB % iA);
        break;
      }
    }
#ifdef SQLITE_OMIT_FLOATING_POINT
    pOut->u.i = rB;
    MemSetTypeFlag(pOut, MEM_Int);
#else
    if( sqlite3IsNaN(rB) ){
      goto arithmetic_result_is_null;
    }
    pOut->r = rB;
    MemSetTypeFlag(pOut, MEM_Real);
    if( ((type1|type2)&MEM_Real)==0 && !bIntint ){
      sqlite3VdbeIntegerAffinity(pOut);
    }
#endif
  }
  break;

arithmetic_result_is_null:
  sqlite3VdbeMemSetNull(pOut);
  break;
}

/* Opcode: CollSeq P1 * * P4
**
** P4 is a pointer to a CollSeq struct. If the next call to a user function
** or aggregate calls sqlite3GetFuncCollSeq(), this collation sequence will
** be returned. This is used by the built-in min(), max() and nullif()
** functions.
**
** If P1 is not zero, then it is a register that a subsequent min() or
** max() aggregate will set to 1 if the current row is not the minimum or
** maximum.  The P1 register is initialized to 0 by this instruction.
**
** The interface used by the implementation of the aforementioned functions
** to retrieve the collation sequence set by this opcode is not available
** publicly, only to user functions defined in func.c.
*/
case OP_CollSeq: {
  assert( pOp->p4type==P4_COLLSEQ );
  if( pOp->p1 ){
    sqlite3VdbeMemSetInt64(&aMem[pOp->p1], 0);
  }
  break;
}

/* Opcode: Function P1 P2 P3 P4 P5
** Synopsis: r[P3]=func(r[P2@P5])
**
** Invoke a user function (P4 is a pointer to a Function structure that
** defines the function) with P5 arguments taken from register P2 and
** successors.  The result of the function is stored in register P3.
** Register P3 must not be one of the function inputs.
**
** P1 is a 32-bit bitmask indicating whether or not each argument to the 
** function was determined to be constant at compile time. If the first
** argument was constant then bit 0 of P1 is set. This is used to determine
** whether meta data associated with a user function argument using the
** sqlite3_set_auxdata() API may be safely retained until the next
** invocation of this opcode.
**
** See also: AggStep and AggFinal
*/
case OP_Function: {
  int i;
  Mem *pArg;
  sqlite3_context ctx;
  sqlite3_value **apVal;
  int n;

  n = pOp->p5;
  apVal = p->apArg;
  assert( apVal || n==0 );
  assert( pOp->p3>0 && pOp->p3<=(p->nMem-p->nCursor) );
  pOut = &aMem[pOp->p3];
  memAboutToChange(p, pOut);

  assert( n==0 || (pOp->p2>0 && pOp->p2+n<=(p->nMem-p->nCursor)+1) );
  assert( pOp->p3<pOp->p2 || pOp->p3>=pOp->p2+n );
  pArg = &aMem[pOp->p2];
  for(i=0; i<n; i++, pArg++){
    assert( memIsValid(pArg) );
    apVal[i] = pArg;
    Deephemeralize(pArg);
    REGISTER_TRACE(pOp->p2+i, pArg);
  }

  assert( pOp->p4type==P4_FUNCDEF );
  ctx.pFunc = pOp->p4.pFunc;
  ctx.iOp = pc;
  ctx.pVdbe = p;

  /* The output cell may already have a buffer allocated. Move
  ** the pointer to ctx.s so in case the user-function can use
  ** the already allocated buffer instead of allocating a new one.
  */
  memcpy(&ctx.s, pOut, sizeof(Mem));
  pOut->flags = MEM_Null;
  pOut->xDel = 0;
  pOut->zMalloc = 0;
  MemSetTypeFlag(&ctx.s, MEM_Null);

  ctx.fErrorOrAux = 0;
  if( ctx.pFunc->funcFlags & SQLITE_FUNC_NEEDCOLL ){
    assert( pOp>aOp );
    assert( pOp[-1].p4type==P4_COLLSEQ );
    assert( pOp[-1].opcode==OP_CollSeq );
    ctx.pColl = pOp[-1].p4.pColl;
  }
  db->lastRowid = lastRowid;
  (*ctx.pFunc->xFunc)(&ctx, n, apVal); /* IMP: R-24505-23230 */
  lastRowid = db->lastRowid;

  if( db->mallocFailed ){
    /* Even though a malloc() has failed, the implementation of the
    ** user function may have called an sqlite3_result_XXX() function
    ** to return a value. The following call releases any resources
    ** associated with such a value.
    */
    sqlite3VdbeMemRelease(&ctx.s);
    goto no_mem;
  }

  /* If the function returned an error, throw an exception */
  if( ctx.fErrorOrAux ){
    if( ctx.isError ){
      sqlite3SetString(&p->zErrMsg, db, "%s", sqlite3_value_text(&ctx.s));
      rc = ctx.isError;
    }
    sqlite3VdbeDeleteAuxData(p, pc, pOp->p1);
  }

  /* Copy the result of the function into register P3 */
  sqlite3VdbeChangeEncoding(&ctx.s, encoding);
  assert( pOut->flags==MEM_Null );
  memcpy(pOut, &ctx.s, sizeof(Mem));
  if( sqlite3VdbeMemTooBig(pOut) ){
    goto too_big;
  }

#if 0
  /* The app-defined function has done something that as caused this
  ** statement to expire.  (Perhaps the function called sqlite3_exec()
  ** with a CREATE TABLE statement.)
  */
  if( p->expired ) rc = SQLITE_ABORT;
#endif

  REGISTER_TRACE(pOp->p3, pOut);
  UPDATE_MAX_BLOBSIZE(pOut);
  break;
}

/* Opcode: BitAnd P1 P2 P3 * *
** Synopsis:  r[P3]=r[P1]&r[P2]
**
** Take the bit-wise AND of the values in register P1 and P2 and
** store the result in register P3.
** If either input is NULL, the result is NULL.
*/
/* Opcode: BitOr P1 P2 P3 * *
** Synopsis:  r[P3]=r[P1]|r[P2]
**
** Take the bit-wise OR of the values in register P1 and P2 and
** store the result in register P3.
** If either input is NULL, the result is NULL.
*/
/* Opcode: ShiftLeft P1 P2 P3 * *
** Synopsis:  r[P3]=r[P2]<<r[P1]
**
** Shift the integer value in register P2 to the left by the
** number of bits specified by the integer in register P1.
** Store the result in register P3.
** If either input is NULL, the result is NULL.
*/
/* Opcode: ShiftRight P1 P2 P3 * *
** Synopsis:  r[P3]=r[P2]>>r[P1]
**
** Shift the integer value in register P2 to the right by the
** number of bits specified by the integer in register P1.
** Store the result in register P3.
** If either input is NULL, the result is NULL.
*/
case OP_BitAnd:                 /* same as TK_BITAND, in1, in2, out3 */
case OP_BitOr:                  /* same as TK_BITOR, in1, in2, out3 */
case OP_ShiftLeft:              /* same as TK_LSHIFT, in1, in2, out3 */
case OP_ShiftRight: {           /* same as TK_RSHIFT, in1, in2, out3 */
  i64 iA;
  u64 uA;
  i64 iB;
  u8 op;

  pIn1 = &aMem[pOp->p1];
  pIn2 = &aMem[pOp->p2];
  pOut = &aMem[pOp->p3];
  if( (pIn1->flags | pIn2->flags) & MEM_Null ){
    sqlite3VdbeMemSetNull(pOut);
    break;
  }
  iA = sqlite3VdbeIntValue(pIn2);
  iB = sqlite3VdbeIntValue(pIn1);
  op = pOp->opcode;
  if( op==OP_BitAnd ){
    iA &= iB;
  }else if( op==OP_BitOr ){
    iA |= iB;
  }else if( iB!=0 ){
    assert( op==OP_ShiftRight || op==OP_ShiftLeft );

    /* If shifting by a negative amount, shift in the other direction */
    if( iB<0 ){
      assert( OP_ShiftRight==OP_ShiftLeft+1 );
      op = 2*OP_ShiftLeft + 1 - op;
      iB = iB>(-64) ? -iB : 64;
    }

    if( iB>=64 ){
      iA = (iA>=0 || op==OP_ShiftLeft) ? 0 : -1;
    }else{
      memcpy(&uA, &iA, sizeof(uA));
      if( op==OP_ShiftLeft ){
        uA <<= iB;
      }else{
        uA >>= iB;
        /* Sign-extend on a right shift of a negative number */
        if( iA<0 ) uA |= ((((u64)0xffffffff)<<32)|0xffffffff) << (64-iB);
      }
      memcpy(&iA, &uA, sizeof(iA));
    }
  }
  pOut->u.i = iA;
  MemSetTypeFlag(pOut, MEM_Int);
  break;
}

/* Opcode: AddImm  P1 P2 * * *
** Synopsis:  r[P1]=r[P1]+P2
** 
** Add the constant P2 to the value in register P1.
** The result is always an integer.
**
** To force any register to be an integer, just add 0.
*/
case OP_AddImm: {            /* in1 */
  pIn1 = &aMem[pOp->p1];
  memAboutToChange(p, pIn1);
  sqlite3VdbeMemIntegerify(pIn1);
  pIn1->u.i += pOp->p2;
  break;
}

/* Opcode: MustBeInt P1 P2 * * *
** 
** Force the value in register P1 to be an integer.  If the value
** in P1 is not an integer and cannot be converted into an integer
** without data loss, then jump immediately to P2, or if P2==0
** raise an SQLITE_MISMATCH exception.
*/
case OP_MustBeInt: {            /* jump, in1 */
  pIn1 = &aMem[pOp->p1];
  if( (pIn1->flags & MEM_Int)==0 ){
    applyAffinity(pIn1, SQLITE_AFF_NUMERIC, encoding);
    VdbeBranchTaken((pIn1->flags&MEM_Int)==0, 2);
    if( (pIn1->flags & MEM_Int)==0 ){
      if( pOp->p2==0 ){
        rc = SQLITE_MISMATCH;
        goto abort_due_to_error;
      }else{
        pc = pOp->p2 - 1;
        break;
      }
    }
  }
  MemSetTypeFlag(pIn1, MEM_Int);
  break;
}

#ifndef SQLITE_OMIT_FLOATING_POINT
/* Opcode: RealAffinity P1 * * * *
**
** If register P1 holds an integer convert it to a real value.
**
** This opcode is used when extracting information from a column that
** has REAL affinity.  Such column values may still be stored as
** integers, for space efficiency, but after extraction we want them
** to have only a real value.
*/
case OP_RealAffinity: {                  /* in1 */
  pIn1 = &aMem[pOp->p1];
  if( pIn1->flags & MEM_Int ){
    sqlite3VdbeMemRealify(pIn1);
  }
  break;
}
#endif

#ifndef SQLITE_OMIT_CAST
/* Opcode: ToText P1 * * * *
**
** Force the value in register P1 to be text.
** If the value is numeric, convert it to a string using the
** equivalent of sprintf().  Blob values are unchanged and
** are afterwards simply interpreted as text.
**
** A NULL value is not changed by this routine.  It remains NULL.
*/
case OP_ToText: {                  /* same as TK_TO_TEXT, in1 */
  pIn1 = &aMem[pOp->p1];
  memAboutToChange(p, pIn1);
  if( pIn1->flags & MEM_Null ) break;
  assert( MEM_Str==(MEM_Blob>>3) );
  pIn1->flags |= (pIn1->flags&MEM_Blob)>>3;
  applyAffinity(pIn1, SQLITE_AFF_TEXT, encoding);
  rc = ExpandBlob(pIn1);
  assert( pIn1->flags & MEM_Str || db->mallocFailed );
  pIn1->flags &= ~(MEM_Int|MEM_Real|MEM_Blob|MEM_Zero);
  UPDATE_MAX_BLOBSIZE(pIn1);
  break;
}

/* Opcode: ToBlob P1 * * * *
**
** Force the value in register P1 to be a BLOB.
** If the value is numeric, convert it to a string first.
** Strings are simply reinterpreted as blobs with no change
** to the underlying data.
**
** A NULL value is not changed by this routine.  It remains NULL.
*/
case OP_ToBlob: {                  /* same as TK_TO_BLOB, in1 */
  pIn1 = &aMem[pOp->p1];
  if( pIn1->flags & MEM_Null ) break;
  if( (pIn1->flags & MEM_Blob)==0 ){
    applyAffinity(pIn1, SQLITE_AFF_TEXT, encoding);
    assert( pIn1->flags & MEM_Str || db->mallocFailed );
    MemSetTypeFlag(pIn1, MEM_Blob);
  }else{
    pIn1->flags &= ~(MEM_TypeMask&~MEM_Blob);
  }
  UPDATE_MAX_BLOBSIZE(pIn1);
  break;
}

/* Opcode: ToNumeric P1 * * * *
**
** Force the value in register P1 to be numeric (either an
** integer or a floating-point number.)
** If the value is text or blob, try to convert it to an using the
** equivalent of atoi() or atof() and store 0 if no such conversion 
** is possible.
**
** A NULL value is not changed by this routine.  It remains NULL.
*/
case OP_ToNumeric: {                  /* same as TK_TO_NUMERIC, in1 */
  pIn1 = &aMem[pOp->p1];
  sqlite3VdbeMemNumerify(pIn1);
  break;
}
#endif /* SQLITE_OMIT_CAST */

/* Opcode: ToInt P1 * * * *
**
** Force the value in register P1 to be an integer.  If
** The value is currently a real number, drop its fractional part.
** If the value is text or blob, try to convert it to an integer using the
** equivalent of atoi() and store 0 if no such conversion is possible.
**
** A NULL value is not changed by this routine.  It remains NULL.
*/
case OP_ToInt: {                  /* same as TK_TO_INT, in1 */
  pIn1 = &aMem[pOp->p1];
  if( (pIn1->flags & MEM_Null)==0 ){
    sqlite3VdbeMemIntegerify(pIn1);
  }
  break;
}

#if !defined(SQLITE_OMIT_CAST) && !defined(SQLITE_OMIT_FLOATING_POINT)
/* Opcode: ToReal P1 * * * *
**
** Force the value in register P1 to be a floating point number.
** If The value is currently an integer, convert it.
** If the value is text or blob, try to convert it to an integer using the
** equivalent of atoi() and store 0.0 if no such conversion is possible.
**
** A NULL value is not changed by this routine.  It remains NULL.
*/
case OP_ToReal: {                  /* same as TK_TO_REAL, in1 */
  pIn1 = &aMem[pOp->p1];
  memAboutToChange(p, pIn1);
  if( (pIn1->flags & MEM_Null)==0 ){
    sqlite3VdbeMemRealify(pIn1);
  }
  break;
}
#endif /* !defined(SQLITE_OMIT_CAST) && !defined(SQLITE_OMIT_FLOATING_POINT) */

/* Opcode: Lt P1 P2 P3 P4 P5
** Synopsis: if r[P1]<r[P3] goto P2
**
** Compare the values in register P1 and P3.  If reg(P3)<reg(P1) then
** jump to address P2.  
**
** If the SQLITE_JUMPIFNULL bit of P5 is set and either reg(P1) or
** reg(P3) is NULL then take the jump.  If the SQLITE_JUMPIFNULL 
** bit is clear then fall through if either operand is NULL.
**
** The SQLITE_AFF_MASK portion of P5 must be an affinity character -
** SQLITE_AFF_TEXT, SQLITE_AFF_INTEGER, and so forth. An attempt is made 
** to coerce both inputs according to this affinity before the
** comparison is made. If the SQLITE_AFF_MASK is 0x00, then numeric
** affinity is used. Note that the affinity conversions are stored
** back into the input registers P1 and P3.  So this opcode can cause
** persistent changes to registers P1 and P3.
**
** Once any conversions have taken place, and neither value is NULL, 
** the values are compared. If both values are blobs then memcmp() is
** used to determine the results of the comparison.  If both values
** are text, then the appropriate collating function specified in
** P4 is  used to do the comparison.  If P4 is not specified then
** memcmp() is used to compare text string.  If both values are
** numeric, then a numeric comparison is used. If the two values
** are of different types, then numbers are considered less than
** strings and strings are considered less than blobs.
**
** If the SQLITE_STOREP2 bit of P5 is set, then do not jump.  Instead,
** store a boolean result (either 0, or 1, or NULL) in register P2.
**
** If the SQLITE_NULLEQ bit is set in P5, then NULL values are considered
** equal to one another, provided that they do not have their MEM_Cleared
** bit set.
*/
/* Opcode: Ne P1 P2 P3 P4 P5
** Synopsis: if r[P1]!=r[P3] goto P2
**
** This works just like the Lt opcode except that the jump is taken if
** the operands in registers P1 and P3 are not equal.  See the Lt opcode for
** additional information.
**
** If SQLITE_NULLEQ is set in P5 then the result of comparison is always either
** true or false and is never NULL.  If both operands are NULL then the result
** of comparison is false.  If either operand is NULL then the result is true.
** If neither operand is NULL the result is the same as it would be if
** the SQLITE_NULLEQ flag were omitted from P5.
*/
/* Opcode: Eq P1 P2 P3 P4 P5
** Synopsis: if r[P1]==r[P3] goto P2
**
** This works just like the Lt opcode except that the jump is taken if
** the operands in registers P1 and P3 are equal.
** See the Lt opcode for additional information.
**
** If SQLITE_NULLEQ is set in P5 then the result of comparison is always either
** true or false and is never NULL.  If both operands are NULL then the result
** of comparison is true.  If either operand is NULL then the result is false.
** If neither operand is NULL the result is the same as it would be if
** the SQLITE_NULLEQ flag were omitted from P5.
*/
/* Opcode: Le P1 P2 P3 P4 P5
** Synopsis: if r[P1]<=r[P3] goto P2
**
** This works just like the Lt opcode except that the jump is taken if
** the content of register P3 is less than or equal to the content of
** register P1.  See the Lt opcode for additional information.
*/
/* Opcode: Gt P1 P2 P3 P4 P5
** Synopsis: if r[P1]>r[P3] goto P2
**
** This works just like the Lt opcode except that the jump is taken if
** the content of register P3 is greater than the content of
** register P1.  See the Lt opcode for additional information.
*/
/* Opcode: Ge P1 P2 P3 P4 P5
** Synopsis: if r[P1]>=r[P3] goto P2
**
** This works just like the Lt opcode except that the jump is taken if
** the content of register P3 is greater than or equal to the content of
** register P1.  See the Lt opcode for additional information.
*/
case OP_Eq:               /* same as TK_EQ, jump, in1, in3 */
case OP_Ne:               /* same as TK_NE, jump, in1, in3 */
case OP_Lt:               /* same as TK_LT, jump, in1, in3 */
case OP_Le:               /* same as TK_LE, jump, in1, in3 */
case OP_Gt:               /* same as TK_GT, jump, in1, in3 */
case OP_Ge: {             /* same as TK_GE, jump, in1, in3 */
  int res;            /* Result of the comparison of pIn1 against pIn3 */
  char affinity;      /* Affinity to use for comparison */
  u16 flags1;         /* Copy of initial value of pIn1->flags */
  u16 flags3;         /* Copy of initial value of pIn3->flags */

  pIn1 = &aMem[pOp->p1];
  pIn3 = &aMem[pOp->p3];
  flags1 = pIn1->flags;
  flags3 = pIn3->flags;
  if( (flags1 | flags3)&MEM_Null ){
    /* One or both operands are NULL */
    if( pOp->p5 & SQLITE_NULLEQ ){
      /* If SQLITE_NULLEQ is set (which will only happen if the operator is
      ** OP_Eq or OP_Ne) then take the jump or not depending on whether
      ** or not both operands are null.
      */
      assert( pOp->opcode==OP_Eq || pOp->opcode==OP_Ne );
      assert( (flags1 & MEM_Cleared)==0 );
      assert( (pOp->p5 & SQLITE_JUMPIFNULL)==0 );
      if( (flags1&MEM_Null)!=0
       && (flags3&MEM_Null)!=0
       && (flags3&MEM_Cleared)==0
      ){
        res = 0;  /* Results are equal */
      }else{
        res = 1;  /* Results are not equal */
      }
    }else{
      /* SQLITE_NULLEQ is clear and at least one operand is NULL,
      ** then the result is always NULL.
      ** The jump is taken if the SQLITE_JUMPIFNULL bit is set.
      */
      if( pOp->p5 & SQLITE_STOREP2 ){
        pOut = &aMem[pOp->p2];
        MemSetTypeFlag(pOut, MEM_Null);
        REGISTER_TRACE(pOp->p2, pOut);
      }else{
        VdbeBranchTaken(2,3);
        if( pOp->p5 & SQLITE_JUMPIFNULL ){
          pc = pOp->p2-1;
        }
      }
      break;
    }
  }else{
    /* Neither operand is NULL.  Do a comparison. */
    affinity = pOp->p5 & SQLITE_AFF_MASK;
    if( affinity ){
      applyAffinity(pIn1, affinity, encoding);
      applyAffinity(pIn3, affinity, encoding);
      if( db->mallocFailed ) goto no_mem;
    }

    assert( pOp->p4type==P4_COLLSEQ || pOp->p4.pColl==0 );
    ExpandBlob(pIn1);
    ExpandBlob(pIn3);
    res = sqlite3MemCompare(pIn3, pIn1, pOp->p4.pColl);
  }
  switch( pOp->opcode ){
    case OP_Eq:    res = res==0;     break;
    case OP_Ne:    res = res!=0;     break;
    case OP_Lt:    res = res<0;      break;
    case OP_Le:    res = res<=0;     break;
    case OP_Gt:    res = res>0;      break;
    default:       res = res>=0;     break;
  }

  if( pOp->p5 & SQLITE_STOREP2 ){
    pOut = &aMem[pOp->p2];
    memAboutToChange(p, pOut);
    MemSetTypeFlag(pOut, MEM_Int);
    pOut->u.i = res;
    REGISTER_TRACE(pOp->p2, pOut);
  }else{
    VdbeBranchTaken(res!=0, (pOp->p5 & SQLITE_NULLEQ)?2:3);
    if( res ){
      pc = pOp->p2-1;
    }
  }
  /* Undo any changes made by applyAffinity() to the input registers. */
  pIn1->flags = (pIn1->flags&~MEM_TypeMask) | (flags1&MEM_TypeMask);
  pIn3->flags = (pIn3->flags&~MEM_TypeMask) | (flags3&MEM_TypeMask);
  break;
}

/* Opcode: Permutation * * * P4 *
**
** Set the permutation used by the OP_Compare operator to be the array
** of integers in P4.
**
** The permutation is only valid until the next OP_Compare that has
** the OPFLAG_PERMUTE bit set in P5. Typically the OP_Permutation should 
** occur immediately prior to the OP_Compare.
*/
case OP_Permutation: {
  assert( pOp->p4type==P4_INTARRAY );
  assert( pOp->p4.ai );
  aPermute = pOp->p4.ai;
  break;
}

/* Opcode: Compare P1 P2 P3 P4 P5
** Synopsis: r[P1@P3] <-> r[P2@P3]
**
** Compare two vectors of registers in reg(P1)..reg(P1+P3-1) (call this
** vector "A") and in reg(P2)..reg(P2+P3-1) ("B").  Save the result of
** the comparison for use by the next OP_Jump instruct.
**
** If P5 has the OPFLAG_PERMUTE bit set, then the order of comparison is
** determined by the most recent OP_Permutation operator.  If the
** OPFLAG_PERMUTE bit is clear, then register are compared in sequential
** order.
**
** P4 is a KeyInfo structure that defines collating sequences and sort
** orders for the comparison.  The permutation applies to registers
** only.  The KeyInfo elements are used sequentially.
**
** The comparison is a sort comparison, so NULLs compare equal,
** NULLs are less than numbers, numbers are less than strings,
** and strings are less than blobs.
*/
case OP_Compare: {
  int n;
  int i;
  int p1;
  int p2;
  const KeyInfo *pKeyInfo;
  int idx;
  CollSeq *pColl;    /* Collating sequence to use on this term */
  int bRev;          /* True for DESCENDING sort order */

  if( (pOp->p5 & OPFLAG_PERMUTE)==0 ) aPermute = 0;
  n = pOp->p3;
  pKeyInfo = pOp->p4.pKeyInfo;
  assert( n>0 );
  assert( pKeyInfo!=0 );
  p1 = pOp->p1;
  p2 = pOp->p2;
#if SQLITE_DEBUG
  if( aPermute ){
    int k, mx = 0;
    for(k=0; k<n; k++) if( aPermute[k]>mx ) mx = aPermute[k];
    assert( p1>0 && p1+mx<=(p->nMem-p->nCursor)+1 );
    assert( p2>0 && p2+mx<=(p->nMem-p->nCursor)+1 );
  }else{
    assert( p1>0 && p1+n<=(p->nMem-p->nCursor)+1 );
    assert( p2>0 && p2+n<=(p->nMem-p->nCursor)+1 );
  }
#endif /* SQLITE_DEBUG */
  for(i=0; i<n; i++){
    idx = aPermute ? aPermute[i] : i;
    assert( memIsValid(&aMem[p1+idx]) );
    assert( memIsValid(&aMem[p2+idx]) );
    REGISTER_TRACE(p1+idx, &aMem[p1+idx]);
    REGISTER_TRACE(p2+idx, &aMem[p2+idx]);
    assert( i<pKeyInfo->nField );
    pColl = pKeyInfo->aColl[i];
    bRev = pKeyInfo->aSortOrder[i];
    iCompare = sqlite3MemCompare(&aMem[p1+idx], &aMem[p2+idx], pColl);
    if( iCompare ){
      if( bRev ) iCompare = -iCompare;
      break;
    }
  }
  aPermute = 0;
  break;
}

/* Opcode: Jump P1 P2 P3 * *
**
** Jump to the instruction at address P1, P2, or P3 depending on whether
** in the most recent OP_Compare instruction the P1 vector was less than
** equal to, or greater than the P2 vector, respectively.
*/
case OP_Jump: {             /* jump */
  if( iCompare<0 ){
    pc = pOp->p1 - 1;  VdbeBranchTaken(0,3);
  }else if( iCompare==0 ){
    pc = pOp->p2 - 1;  VdbeBranchTaken(1,3);
  }else{
    pc = pOp->p3 - 1;  VdbeBranchTaken(2,3);
  }
  break;
}

/* Opcode: And P1 P2 P3 * *
** Synopsis: r[P3]=(r[P1] && r[P2])
**
** Take the logical AND of the values in registers P1 and P2 and
** write the result into register P3.
**
** If either P1 or P2 is 0 (false) then the result is 0 even if
** the other input is NULL.  A NULL and true or two NULLs give
** a NULL output.
*/
/* Opcode: Or P1 P2 P3 * *
** Synopsis: r[P3]=(r[P1] || r[P2])
**
** Take the logical OR of the values in register P1 and P2 and
** store the answer in register P3.
**
** If either P1 or P2 is nonzero (true) then the result is 1 (true)
** even if the other input is NULL.  A NULL and false or two NULLs
** give a NULL output.
*/
case OP_And:              /* same as TK_AND, in1, in2, out3 */
case OP_Or: {             /* same as TK_OR, in1, in2, out3 */
  int v1;    /* Left operand:  0==FALSE, 1==TRUE, 2==UNKNOWN or NULL */
  int v2;    /* Right operand: 0==FALSE, 1==TRUE, 2==UNKNOWN or NULL */

  pIn1 = &aMem[pOp->p1];
  if( pIn1->flags & MEM_Null ){
    v1 = 2;
  }else{
    v1 = sqlite3VdbeIntValue(pIn1)!=0;
  }
  pIn2 = &aMem[pOp->p2];
  if( pIn2->flags & MEM_Null ){
    v2 = 2;
  }else{
    v2 = sqlite3VdbeIntValue(pIn2)!=0;
  }
  if( pOp->opcode==OP_And ){
    static const unsigned char and_logic[] = { 0, 0, 0, 0, 1, 2, 0, 2, 2 };
    v1 = and_logic[v1*3+v2];
  }else{
    static const unsigned char or_logic[] = { 0, 1, 2, 1, 1, 1, 2, 1, 2 };
    v1 = or_logic[v1*3+v2];
  }
  pOut = &aMem[pOp->p3];
  if( v1==2 ){
    MemSetTypeFlag(pOut, MEM_Null);
  }else{
    pOut->u.i = v1;
    MemSetTypeFlag(pOut, MEM_Int);
  }
  break;
}

/* Opcode: Not P1 P2 * * *
** Synopsis: r[P2]= !r[P1]
**
** Interpret the value in register P1 as a boolean value.  Store the
** boolean complement in register P2.  If the value in register P1 is 
** NULL, then a NULL is stored in P2.
*/
case OP_Not: {                /* same as TK_NOT, in1, out2 */
  pIn1 = &aMem[pOp->p1];
  pOut = &aMem[pOp->p2];
  if( pIn1->flags & MEM_Null ){
    sqlite3VdbeMemSetNull(pOut);
  }else{
    sqlite3VdbeMemSetInt64(pOut, !sqlite3VdbeIntValue(pIn1));
  }
  break;
}

/* Opcode: BitNot P1 P2 * * *
** Synopsis: r[P1]= ~r[P1]
**
** Interpret the content of register P1 as an integer.  Store the
** ones-complement of the P1 value into register P2.  If P1 holds
** a NULL then store a NULL in P2.
*/
case OP_BitNot: {             /* same as TK_BITNOT, in1, out2 */
  pIn1 = &aMem[pOp->p1];
  pOut = &aMem[pOp->p2];
  if( pIn1->flags & MEM_Null ){
    sqlite3VdbeMemSetNull(pOut);
  }else{
    sqlite3VdbeMemSetInt64(pOut, ~sqlite3VdbeIntValue(pIn1));
  }
  break;
}

/* Opcode: Once P1 P2 * * *
**
** Check if OP_Once flag P1 is set. If so, jump to instruction P2. Otherwise,
** set the flag and fall through to the next instruction.  In other words,
** this opcode causes all following opcodes up through P2 (but not including
** P2) to run just once and to be skipped on subsequent times through the loop.
*/
case OP_Once: {             /* jump */
  assert( pOp->p1<p->nOnceFlag );
  VdbeBranchTaken(p->aOnceFlag[pOp->p1]!=0, 2);
  if( p->aOnceFlag[pOp->p1] ){
    pc = pOp->p2-1;
  }else{
    p->aOnceFlag[pOp->p1] = 1;
  }
  break;
}

/* Opcode: If P1 P2 P3 * *
**
** Jump to P2 if the value in register P1 is true.  The value
** is considered true if it is numeric and non-zero.  If the value
** in P1 is NULL then take the jump if P3 is non-zero.
*/
/* Opcode: IfNot P1 P2 P3 * *
**
** Jump to P2 if the value in register P1 is False.  The value
** is considered false if it has a numeric value of zero.  If the value
** in P1 is NULL then take the jump if P3 is zero.
*/
case OP_If:                 /* jump, in1 */
case OP_IfNot: {            /* jump, in1 */
  int c;
  pIn1 = &aMem[pOp->p1];
  if( pIn1->flags & MEM_Null ){
    c = pOp->p3;
  }else{
#ifdef SQLITE_OMIT_FLOATING_POINT
    c = sqlite3VdbeIntValue(pIn1)!=0;
#else
    c = sqlite3VdbeRealValue(pIn1)!=0.0;
#endif
    if( pOp->opcode==OP_IfNot ) c = !c;
  }
  VdbeBranchTaken(c!=0, 2);
  if( c ){
    pc = pOp->p2-1;
  }
  break;
}

/* Opcode: IsNull P1 P2 * * *
** Synopsis:  if r[P1]==NULL goto P2
**
** Jump to P2 if the value in register P1 is NULL.
*/
case OP_IsNull: {            /* same as TK_ISNULL, jump, in1 */
  pIn1 = &aMem[pOp->p1];
  VdbeBranchTaken( (pIn1->flags & MEM_Null)!=0, 2);
  if( (pIn1->flags & MEM_Null)!=0 ){
    pc = pOp->p2 - 1;
  }
  break;
}

/* Opcode: NotNull P1 P2 * * *
** Synopsis: if r[P1]!=NULL goto P2
**
** Jump to P2 if the value in register P1 is not NULL.  
*/
case OP_NotNull: {            /* same as TK_NOTNULL, jump, in1 */
  pIn1 = &aMem[pOp->p1];
  VdbeBranchTaken( (pIn1->flags & MEM_Null)==0, 2);
  if( (pIn1->flags & MEM_Null)==0 ){
    pc = pOp->p2 - 1;
  }
  break;
}

/* Opcode: Column P1 P2 P3 P4 P5
** Synopsis:  r[P3]=PX
**
** Interpret the data that cursor P1 points to as a structure built using
** the MakeRecord instruction.  (See the MakeRecord opcode for additional
** information about the format of the data.)  Extract the P2-th column
** from this record.  If there are less that (P2+1) 
** values in the record, extract a NULL.
**
** The value extracted is stored in register P3.
**
** If the column contains fewer than P2 fields, then extract a NULL.  Or,
** if the P4 argument is a P4_MEM use the value of the P4 argument as
** the result.
**
** If the OPFLAG_CLEARCACHE bit is set on P5 and P1 is a pseudo-table cursor,
** then the cache of the cursor is reset prior to extracting the column.
** The first OP_Column against a pseudo-table after the value of the content
** register has changed should have this bit set.
**
** If the OPFLAG_LENGTHARG and OPFLAG_TYPEOFARG bits are set on P5 when
** the result is guaranteed to only be used as the argument of a length()
** or typeof() function, respectively.  The loading of large blobs can be
** skipped for length() and all content loading can be skipped for typeof().
*/
case OP_Column: {
  i64 payloadSize64; /* Number of bytes in the record */
  int p2;            /* column number to retrieve */
  VdbeCursor *pC;    /* The VDBE cursor */
  BtCursor *pCrsr;   /* The BTree cursor */
  u32 *aType;        /* aType[i] holds the numeric type of the i-th column */
  u32 *aOffset;      /* aOffset[i] is offset to start of data for i-th column */
  int len;           /* The length of the serialized data for the column */
  int i;             /* Loop counter */
  Mem *pDest;        /* Where to write the extracted value */
  Mem sMem;          /* For storing the record being decoded */
  const u8 *zData;   /* Part of the record being decoded */
  const u8 *zHdr;    /* Next unparsed byte of the header */
  const u8 *zEndHdr; /* Pointer to first byte after the header */
  u32 offset;        /* Offset into the data */
  u32 szField;       /* Number of bytes in the content of a field */
  u32 avail;         /* Number of bytes of available data */
  u32 t;             /* A type code from the record header */
  Mem *pReg;         /* PseudoTable input register */

  p2 = pOp->p2;
  assert( pOp->p3>0 && pOp->p3<=(p->nMem-p->nCursor) );
  pDest = &aMem[pOp->p3];
  memAboutToChange(p, pDest);
  assert( pOp->p1>=0 && pOp->p1<p->nCursor );
  pC = p->apCsr[pOp->p1];
  assert( pC!=0 );
  assert( p2<pC->nField );
  aType = pC->aType;
  aOffset = aType + pC->nField;
#ifndef SQLITE_OMIT_VIRTUALTABLE
  assert( pC->pVtabCursor==0 ); /* OP_Column never called on virtual table */
#endif
  pCrsr = pC->pCursor;
  assert( pCrsr!=0 || pC->pseudoTableReg>0 ); /* pCrsr NULL on PseudoTables */
  assert( pCrsr!=0 || pC->nullRow );          /* pC->nullRow on PseudoTables */

  /* If the cursor cache is stale, bring it up-to-date */
  rc = sqlite3VdbeCursorMoveto(pC);
  if( rc ) goto abort_due_to_error;
  if( pC->cacheStatus!=p->cacheCtr || (pOp->p5&OPFLAG_CLEARCACHE)!=0 ){
    if( pC->nullRow ){
      if( pCrsr==0 ){
        assert( pC->pseudoTableReg>0 );
        pReg = &aMem[pC->pseudoTableReg];
        assert( pReg->flags & MEM_Blob );
        assert( memIsValid(pReg) );
        pC->payloadSize = pC->szRow = avail = pReg->n;
        pC->aRow = (u8*)pReg->z;
      }else{
        MemSetTypeFlag(pDest, MEM_Null);
        goto op_column_out;
      }
    }else{
      assert( pCrsr );
      if( pC->isTable==0 ){
        assert( sqlite3BtreeCursorIsValid(pCrsr) );
        VVA_ONLY(rc =) sqlite3BtreeKeySize(pCrsr, &payloadSize64);
        assert( rc==SQLITE_OK ); /* True because of CursorMoveto() call above */
        /* sqlite3BtreeParseCellPtr() uses getVarint32() to extract the
        ** payload size, so it is impossible for payloadSize64 to be
        ** larger than 32 bits. */
        assert( (payloadSize64 & SQLITE_MAX_U32)==(u64)payloadSize64 );
        pC->aRow = sqlite3BtreeKeyFetch(pCrsr, &avail);
        pC->payloadSize = (u32)payloadSize64;
      }else{
        assert( sqlite3BtreeCursorIsValid(pCrsr) );
        VVA_ONLY(rc =) sqlite3BtreeDataSize(pCrsr, &pC->payloadSize);
        assert( rc==SQLITE_OK );   /* DataSize() cannot fail */
        pC->aRow = sqlite3BtreeDataFetch(pCrsr, &avail);
      }
      assert( avail<=65536 );  /* Maximum page size is 64KiB */
      if( pC->payloadSize <= (u32)avail ){
        pC->szRow = pC->payloadSize;
      }else{
        pC->szRow = avail;
      }
      if( pC->payloadSize > (u32)db->aLimit[SQLITE_LIMIT_LENGTH] ){
        goto too_big;
      }
    }
    pC->cacheStatus = p->cacheCtr;
    pC->iHdrOffset = getVarint32(pC->aRow, offset);
    pC->nHdrParsed = 0;
    aOffset[0] = offset;
    if( avail<offset ){
      /* pC->aRow does not have to hold the entire row, but it does at least
      ** need to cover the header of the record.  If pC->aRow does not contain
      ** the complete header, then set it to zero, forcing the header to be
      ** dynamically allocated. */
      pC->aRow = 0;
      pC->szRow = 0;
    }

    /* Make sure a corrupt database has not given us an oversize header.
    ** Do this now to avoid an oversize memory allocation.
    **
    ** Type entries can be between 1 and 5 bytes each.  But 4 and 5 byte
    ** types use so much data space that there can only be 4096 and 32 of
    ** them, respectively.  So the maximum header length results from a
    ** 3-byte type for each of the maximum of 32768 columns plus three
    ** extra bytes for the header length itself.  32768*3 + 3 = 98307.
    */
    if( offset > 98307 || offset > pC->payloadSize ){
      rc = SQLITE_CORRUPT_BKPT;
      goto op_column_error;
    }
  }

  /* Make sure at least the first p2+1 entries of the header have been
  ** parsed and valid information is in aOffset[] and aType[].
  */
  if( pC->nHdrParsed<=p2 ){
    /* If there is more header available for parsing in the record, try
    ** to extract additional fields up through the p2+1-th field 
    */
    if( pC->iHdrOffset<aOffset[0] ){
      /* Make sure zData points to enough of the record to cover the header. */
      if( pC->aRow==0 ){
        memset(&sMem, 0, sizeof(sMem));
        rc = sqlite3VdbeMemFromBtree(pCrsr, 0, aOffset[0], 
                                     !pC->isTable, &sMem);
        if( rc!=SQLITE_OK ){
          goto op_column_error;
        }
        zData = (u8*)sMem.z;
      }else{
        zData = pC->aRow;
      }
  
      /* Fill in aType[i] and aOffset[i] values through the p2-th field. */
      i = pC->nHdrParsed;
      offset = aOffset[i];
      zHdr = zData + pC->iHdrOffset;
      zEndHdr = zData + aOffset[0];
      assert( i<=p2 && zHdr<zEndHdr );
      do{
        if( zHdr[0]<0x80 ){
          t = zHdr[0];
          zHdr++;
        }else{
          zHdr += sqlite3GetVarint32(zHdr, &t);
        }
        aType[i] = t;
        szField = sqlite3VdbeSerialTypeLen(t);
        offset += szField;
        if( offset<szField ){  /* True if offset overflows */
          zHdr = &zEndHdr[1];  /* Forces SQLITE_CORRUPT return below */
          break;
        }
        i++;
        aOffset[i] = offset;
      }while( i<=p2 && zHdr<zEndHdr );
      pC->nHdrParsed = i;
      pC->iHdrOffset = (u32)(zHdr - zData);
      if( pC->aRow==0 ){
        sqlite3VdbeMemRelease(&sMem);
        sMem.flags = MEM_Null;
      }
  
      /* If we have read more header data than was contained in the header,
      ** or if the end of the last field appears to be past the end of the
      ** record, or if the end of the last field appears to be before the end
      ** of the record (when all fields present), then we must be dealing 
      ** with a corrupt database.
      */
      if( (zHdr > zEndHdr)
       || (offset > pC->payloadSize)
       || (zHdr==zEndHdr && offset!=pC->payloadSize)
      ){
        rc = SQLITE_CORRUPT_BKPT;
        goto op_column_error;
      }
    }

    /* If after trying to extra new entries from the header, nHdrParsed is
    ** still not up to p2, that means that the record has fewer than p2
    ** columns.  So the result will be either the default value or a NULL.
    */
    if( pC->nHdrParsed<=p2 ){
      if( pOp->p4type==P4_MEM ){
        sqlite3VdbeMemShallowCopy(pDest, pOp->p4.pMem, MEM_Static);
      }else{
        MemSetTypeFlag(pDest, MEM_Null);
      }
      goto op_column_out;
    }
  }

  /* Extract the content for the p2+1-th column.  Control can only
  ** reach this point if aOffset[p2], aOffset[p2+1], and aType[p2] are
  ** all valid.
  */
  assert( p2<pC->nHdrParsed );
  assert( rc==SQLITE_OK );
  assert( sqlite3VdbeCheckMemInvariants(pDest) );
  if( pC->szRow>=aOffset[p2+1] ){
    /* This is the common case where the desired content fits on the original
    ** page - where the content is not on an overflow page */
    VdbeMemRelease(pDest);
    sqlite3VdbeSerialGet(pC->aRow+aOffset[p2], aType[p2], pDest);
  }else{
    /* This branch happens only when content is on overflow pages */
    t = aType[p2];
    if( ((pOp->p5 & (OPFLAG_LENGTHARG|OPFLAG_TYPEOFARG))!=0
          && ((t>=12 && (t&1)==0) || (pOp->p5 & OPFLAG_TYPEOFARG)!=0))
     || (len = sqlite3VdbeSerialTypeLen(t))==0
    ){
      /* Content is irrelevant for the typeof() function and for
      ** the length(X) function if X is a blob.  So we might as well use
      ** bogus content rather than reading content from disk.  NULL works
      ** for text and blob and whatever is in the payloadSize64 variable
      ** will work for everything else.  Content is also irrelevant if
      ** the content length is 0. */
      zData = t<=13 ? (u8*)&payloadSize64 : 0;
      sMem.zMalloc = 0;
    }else{
      memset(&sMem, 0, sizeof(sMem));
      sqlite3VdbeMemMove(&sMem, pDest);
      rc = sqlite3VdbeMemFromBtree(pCrsr, aOffset[p2], len, !pC->isTable,
                                   &sMem);
      if( rc!=SQLITE_OK ){
        goto op_column_error;
      }
      zData = (u8*)sMem.z;
    }
    sqlite3VdbeSerialGet(zData, t, pDest);
    /* If we dynamically allocated space to hold the data (in the
    ** sqlite3VdbeMemFromBtree() call above) then transfer control of that
    ** dynamically allocated space over to the pDest structure.
    ** This prevents a memory copy. */
    if( sMem.zMalloc ){
      assert( sMem.z==sMem.zMalloc );
      assert( VdbeMemDynamic(pDest)==0 );
      assert( (pDest->flags & (MEM_Blob|MEM_Str))==0 || pDest->z==sMem.z );
      pDest->flags &= ~(MEM_Ephem|MEM_Static);
      pDest->flags |= MEM_Term;
      pDest->z = sMem.z;
      pDest->zMalloc = sMem.zMalloc;
    }
  }
  pDest->enc = encoding;

op_column_out:
  Deephemeralize(pDest);
op_column_error:
  UPDATE_MAX_BLOBSIZE(pDest);
  REGISTER_TRACE(pOp->p3, pDest);
  break;
}

/* Opcode: Affinity P1 P2 * P4 *
** Synopsis: affinity(r[P1@P2])
**
** Apply affinities to a range of P2 registers starting with P1.
**
** P4 is a string that is P2 characters long. The nth character of the
** string indicates the column affinity that should be used for the nth
** memory cell in the range.
*/
case OP_Affinity: {
  const char *zAffinity;   /* The affinity to be applied */
  char cAff;               /* A single character of affinity */

  zAffinity = pOp->p4.z;
  assert( zAffinity!=0 );
  assert( zAffinity[pOp->p2]==0 );
  pIn1 = &aMem[pOp->p1];
  while( (cAff = *(zAffinity++))!=0 ){
    assert( pIn1 <= &p->aMem[(p->nMem-p->nCursor)] );
    assert( memIsValid(pIn1) );
    applyAffinity(pIn1, cAff, encoding);
    pIn1++;
  }
  break;
}

/* Opcode: MakeRecord P1 P2 P3 P4 *
** Synopsis: r[P3]=mkrec(r[P1@P2])
**
** Convert P2 registers beginning with P1 into the [record format]
** use as a data record in a database table or as a key
** in an index.  The OP_Column opcode can decode the record later.
**
** P4 may be a string that is P2 characters long.  The nth character of the
** string indicates the column affinity that should be used for the nth
** field of the index key.
**
** The mapping from character to affinity is given by the SQLITE_AFF_
** macros defined in sqliteInt.h.
**
** If P4 is NULL then all index fields have the affinity NONE.
*/
case OP_MakeRecord: {
  u8 *zNewRecord;        /* A buffer to hold the data for the new record */
  Mem *pRec;             /* The new record */
  u64 nData;             /* Number of bytes of data space */
  int nHdr;              /* Number of bytes of header space */
  i64 nByte;             /* Data space required for this record */
  int nZero;             /* Number of zero bytes at the end of the record */
  int nVarint;           /* Number of bytes in a varint */
  u32 serial_type;       /* Type field */
  Mem *pData0;           /* First field to be combined into the record */
  Mem *pLast;            /* Last field of the record */
  int nField;            /* Number of fields in the record */
  char *zAffinity;       /* The affinity string for the record */
  int file_format;       /* File format to use for encoding */
  int i;                 /* Space used in zNewRecord[] header */
  int j;                 /* Space used in zNewRecord[] content */
  int len;               /* Length of a field */

  /* Assuming the record contains N fields, the record format looks
  ** like this:
  **
  ** ------------------------------------------------------------------------
  ** | hdr-size | type 0 | type 1 | ... | type N-1 | data0 | ... | data N-1 | 
  ** ------------------------------------------------------------------------
  **
  ** Data(0) is taken from register P1.  Data(1) comes from register P1+1
  ** and so froth.
  **
  ** Each type field is a varint representing the serial type of the 
  ** corresponding data element (see sqlite3VdbeSerialType()). The
  ** hdr-size field is also a varint which is the offset from the beginning
  ** of the record to data0.
  */
  nData = 0;         /* Number of bytes of data space */
  nHdr = 0;          /* Number of bytes of header space */
  nZero = 0;         /* Number of zero bytes at the end of the record */
  nField = pOp->p1;
  zAffinity = pOp->p4.z;
  assert( nField>0 && pOp->p2>0 && pOp->p2+nField<=(p->nMem-p->nCursor)+1 );
  pData0 = &aMem[nField];
  nField = pOp->p2;
  pLast = &pData0[nField-1];
  file_format = p->minWriteFileFormat;

  /* Identify the output register */
  assert( pOp->p3<pOp->p1 || pOp->p3>=pOp->p1+pOp->p2 );
  pOut = &aMem[pOp->p3];
  memAboutToChange(p, pOut);

  /* Apply the requested affinity to all inputs
  */
  assert( pData0<=pLast );
  if( zAffinity ){
    pRec = pData0;
    do{
      applyAffinity(pRec++, *(zAffinity++), encoding);
      assert( zAffinity[0]==0 || pRec<=pLast );
    }while( zAffinity[0] );
  }

  /* Loop through the elements that will make up the record to figure
  ** out how much space is required for the new record.
  */
  pRec = pLast;
  do{
    assert( memIsValid(pRec) );
    serial_type = sqlite3VdbeSerialType(pRec, file_format);
    len = sqlite3VdbeSerialTypeLen(serial_type);
    if( pRec->flags & MEM_Zero ){
      if( nData ){
        sqlite3VdbeMemExpandBlob(pRec);
      }else{
        nZero += pRec->u.nZero;
        len -= pRec->u.nZero;
      }
    }
    nData += len;
    testcase( serial_type==127 );
    testcase( serial_type==128 );
    nHdr += serial_type<=127 ? 1 : sqlite3VarintLen(serial_type);
  }while( (--pRec)>=pData0 );

  /* Add the initial header varint and total the size */
  testcase( nHdr==126 );
  testcase( nHdr==127 );
  if( nHdr<=126 ){
    /* The common case */
    nHdr += 1;
  }else{
    /* Rare case of a really large header */
    nVarint = sqlite3VarintLen(nHdr);
    nHdr += nVarint;
    if( nVarint<sqlite3VarintLen(nHdr) ) nHdr++;
  }
  nByte = nHdr+nData;
  if( nByte>db->aLimit[SQLITE_LIMIT_LENGTH] ){
    goto too_big;
  }

  /* Make sure the output register has a buffer large enough to store 
  ** the new record. The output register (pOp->p3) is not allowed to
  ** be one of the input registers (because the following call to
  ** sqlite3VdbeMemGrow() could clobber the value before it is used).
  */
  if( sqlite3VdbeMemGrow(pOut, (int)nByte, 0) ){
    goto no_mem;
  }
  zNewRecord = (u8 *)pOut->z;

  /* Write the record */
  i = putVarint32(zNewRecord, nHdr);
  j = nHdr;
  assert( pData0<=pLast );
  pRec = pData0;
  do{
    serial_type = sqlite3VdbeSerialType(pRec, file_format);
    i += putVarint32(&zNewRecord[i], serial_type);            /* serial type */
    j += sqlite3VdbeSerialPut(&zNewRecord[j], pRec, serial_type); /* content */
  }while( (++pRec)<=pLast );
  assert( i==nHdr );
  assert( j==nByte );

  assert( pOp->p3>0 && pOp->p3<=(p->nMem-p->nCursor) );
  pOut->n = (int)nByte;
  pOut->flags = MEM_Blob;
  pOut->xDel = 0;
  if( nZero ){
    pOut->u.nZero = nZero;
    pOut->flags |= MEM_Zero;
  }
  pOut->enc = SQLITE_UTF8;  /* In case the blob is ever converted to text */
  REGISTER_TRACE(pOp->p3, pOut);
  UPDATE_MAX_BLOBSIZE(pOut);
  break;
}

/* Opcode: Count P1 P2 * * *
** Synopsis: r[P2]=count()
**
** Store the number of entries (an integer value) in the table or index 
** opened by cursor P1 in register P2
*/
#ifndef SQLITE_OMIT_BTREECOUNT
case OP_Count: {         /* out2-prerelease */
  i64 nEntry;
  BtCursor *pCrsr;

  pCrsr = p->apCsr[pOp->p1]->pCursor;
  assert( pCrsr );
  nEntry = 0;  /* Not needed.  Only used to silence a warning. */
  rc = sqlite3BtreeCount(pCrsr, &nEntry);
  pOut->u.i = nEntry;
  break;
}
#endif

/* Opcode: Savepoint P1 * * P4 *
**
** Open, release or rollback the savepoint named by parameter P4, depending
** on the value of P1. To open a new savepoint, P1==0. To release (commit) an
** existing savepoint, P1==1, or to rollback an existing savepoint P1==2.
*/
case OP_Savepoint: {
  int p1;                         /* Value of P1 operand */
  char *zName;                    /* Name of savepoint */
  int nName;
  Savepoint *pNew;
  Savepoint *pSavepoint;
  Savepoint *pTmp;
  int iSavepoint;
  int ii;

  p1 = pOp->p1;
  zName = pOp->p4.z;

  /* Assert that the p1 parameter is valid. Also that if there is no open
  ** transaction, then there cannot be any savepoints. 
  */
  assert( db->pSavepoint==0 || db->autoCommit==0 );
  assert( p1==SAVEPOINT_BEGIN||p1==SAVEPOINT_RELEASE||p1==SAVEPOINT_ROLLBACK );
  assert( db->pSavepoint || db->isTransactionSavepoint==0 );
  assert( checkSavepointCount(db) );
  assert( p->bIsReader );

  if( p1==SAVEPOINT_BEGIN ){
    if( db->nVdbeWrite>0 ){
      /* A new savepoint cannot be created if there are active write 
      ** statements (i.e. open read/write incremental blob handles).
      */
      sqlite3SetString(&p->zErrMsg, db, "cannot open savepoint - "
        "SQL statements in progress");
      rc = SQLITE_BUSY;
    }else{
      nName = sqlite3Strlen30(zName);

#ifndef SQLITE_OMIT_VIRTUALTABLE
      /* This call is Ok even if this savepoint is actually a transaction
      ** savepoint (and therefore should not prompt xSavepoint()) callbacks.
      ** If this is a transaction savepoint being opened, it is guaranteed
      ** that the db->aVTrans[] array is empty.  */
      assert( db->autoCommit==0 || db->nVTrans==0 );
      rc = sqlite3VtabSavepoint(db, SAVEPOINT_BEGIN,
                                db->nStatement+db->nSavepoint);
      if( rc!=SQLITE_OK ) goto abort_due_to_error;
#endif

      /* Create a new savepoint structure. */
      pNew = sqlite3DbMallocRaw(db, sizeof(Savepoint)+nName+1);
      if( pNew ){
        pNew->zName = (char *)&pNew[1];
        memcpy(pNew->zName, zName, nName+1);
    
        /* If there is no open transaction, then mark this as a special
        ** "transaction savepoint". */
        if( db->autoCommit ){
          db->autoCommit = 0;
          db->isTransactionSavepoint = 1;
        }else{
          db->nSavepoint++;
        }
    
        /* Link the new savepoint into the database handle's list. */
        pNew->pNext = db->pSavepoint;
        db->pSavepoint = pNew;
        pNew->nDeferredCons = db->nDeferredCons;
        pNew->nDeferredImmCons = db->nDeferredImmCons;
      }
    }
  }else{
    iSavepoint = 0;

    /* Find the named savepoint. If there is no such savepoint, then an
    ** an error is returned to the user.  */
    for(
      pSavepoint = db->pSavepoint; 
      pSavepoint && sqlite3StrICmp(pSavepoint->zName, zName);
      pSavepoint = pSavepoint->pNext
    ){
      iSavepoint++;
    }
    if( !pSavepoint ){
      sqlite3SetString(&p->zErrMsg, db, "no such savepoint: %s", zName);
      rc = SQLITE_ERROR;
    }else if( db->nVdbeWrite>0 && p1==SAVEPOINT_RELEASE ){
      /* It is not possible to release (commit) a savepoint if there are 
      ** active write statements.
      */
      sqlite3SetString(&p->zErrMsg, db, 
        "cannot release savepoint - SQL statements in progress"
      );
      rc = SQLITE_BUSY;
    }else{

      /* Determine whether or not this is a transaction savepoint. If so,
      ** and this is a RELEASE command, then the current transaction 
      ** is committed. 
      */
      int isTransaction = pSavepoint->pNext==0 && db->isTransactionSavepoint;
      if( isTransaction && p1==SAVEPOINT_RELEASE ){
        if( (rc = sqlite3VdbeCheckFk(p, 1))!=SQLITE_OK ){
          goto vdbe_return;
        }
        db->autoCommit = 1;
        if( sqlite3VdbeHalt(p)==SQLITE_BUSY ){
          p->pc = pc;
          db->autoCommit = 0;
          p->rc = rc = SQLITE_BUSY;
          goto vdbe_return;
        }
        db->isTransactionSavepoint = 0;
        rc = p->rc;
      }else{
        iSavepoint = db->nSavepoint - iSavepoint - 1;
        if( p1==SAVEPOINT_ROLLBACK ){
          for(ii=0; ii<db->nDb; ii++){
            sqlite3BtreeTripAllCursors(db->aDb[ii].pBt, SQLITE_ABORT);
          }
        }
        for(ii=0; ii<db->nDb; ii++){
          rc = sqlite3BtreeSavepoint(db->aDb[ii].pBt, p1, iSavepoint);
          if( rc!=SQLITE_OK ){
            goto abort_due_to_error;
          }
        }
        if( p1==SAVEPOINT_ROLLBACK && (db->flags&SQLITE_InternChanges)!=0 ){
          sqlite3ExpirePreparedStatements(db);
          sqlite3ResetAllSchemasOfConnection(db);
          db->flags = (db->flags | SQLITE_InternChanges);
        }
      }
  
      /* Regardless of whether this is a RELEASE or ROLLBACK, destroy all 
      ** savepoints nested inside of the savepoint being operated on. */
      while( db->pSavepoint!=pSavepoint ){
        pTmp = db->pSavepoint;
        db->pSavepoint = pTmp->pNext;
        sqlite3DbFree(db, pTmp);
        db->nSavepoint--;
      }

      /* If it is a RELEASE, then destroy the savepoint being operated on 
      ** too. If it is a ROLLBACK TO, then set the number of deferred 
      ** constraint violations present in the database to the value stored
      ** when the savepoint was created.  */
      if( p1==SAVEPOINT_RELEASE ){
        assert( pSavepoint==db->pSavepoint );
        db->pSavepoint = pSavepoint->pNext;
        sqlite3DbFree(db, pSavepoint);
        if( !isTransaction ){
          db->nSavepoint--;
        }
      }else{
        db->nDeferredCons = pSavepoint->nDeferredCons;
        db->nDeferredImmCons = pSavepoint->nDeferredImmCons;
      }

      if( !isTransaction ){
        rc = sqlite3VtabSavepoint(db, p1, iSavepoint);
        if( rc!=SQLITE_OK ) goto abort_due_to_error;
      }
    }
  }

  break;
}

/* Opcode: AutoCommit P1 P2 * * *
**
** Set the database auto-commit flag to P1 (1 or 0). If P2 is true, roll
** back any currently active btree transactions. If there are any active
** VMs (apart from this one), then a ROLLBACK fails.  A COMMIT fails if
** there are active writing VMs or active VMs that use shared cache.
**
** This instruction causes the VM to halt.
*/
case OP_AutoCommit: {
  int desiredAutoCommit;
  int iRollback;
  int turnOnAC;

  desiredAutoCommit = pOp->p1;
  iRollback = pOp->p2;
  turnOnAC = desiredAutoCommit && !db->autoCommit;
  assert( desiredAutoCommit==1 || desiredAutoCommit==0 );
  assert( desiredAutoCommit==1 || iRollback==0 );
  assert( db->nVdbeActive>0 );  /* At least this one VM is active */
  assert( p->bIsReader );

#if 0
  if( turnOnAC && iRollback && db->nVdbeActive>1 ){
    /* If this instruction implements a ROLLBACK and other VMs are
    ** still running, and a transaction is active, return an error indicating
    ** that the other VMs must complete first. 
    */
    sqlite3SetString(&p->zErrMsg, db, "cannot rollback transaction - "
        "SQL statements in progress");
    rc = SQLITE_BUSY;
  }else
#endif
  if( turnOnAC && !iRollback && db->nVdbeWrite>0 ){
    /* If this instruction implements a COMMIT and other VMs are writing
    ** return an error indicating that the other VMs must complete first. 
    */
    sqlite3SetString(&p->zErrMsg, db, "cannot commit transaction - "
        "SQL statements in progress");
    rc = SQLITE_BUSY;
  }else if( desiredAutoCommit!=db->autoCommit ){
    if( iRollback ){
      assert( desiredAutoCommit==1 );
      sqlite3RollbackAll(db, SQLITE_ABORT_ROLLBACK);
      db->autoCommit = 1;
    }else if( (rc = sqlite3VdbeCheckFk(p, 1))!=SQLITE_OK ){
      goto vdbe_return;
    }else{
      db->autoCommit = (u8)desiredAutoCommit;
      if( sqlite3VdbeHalt(p)==SQLITE_BUSY ){
        p->pc = pc;
        db->autoCommit = (u8)(1-desiredAutoCommit);
        p->rc = rc = SQLITE_BUSY;
        goto vdbe_return;
      }
    }
    assert( db->nStatement==0 );
    sqlite3CloseSavepoints(db);
    if( p->rc==SQLITE_OK ){
      rc = SQLITE_DONE;
    }else{
      rc = SQLITE_ERROR;
    }
    goto vdbe_return;
  }else{
    sqlite3SetString(&p->zErrMsg, db,
        (!desiredAutoCommit)?"cannot start a transaction within a transaction":(
        (iRollback)?"cannot rollback - no transaction is active":
                   "cannot commit - no transaction is active"));
         
    rc = SQLITE_ERROR;
  }
  break;
}

/* Opcode: Transaction P1 P2 P3 P4 P5
**
** Begin a transaction on database P1 if a transaction is not already
** active.
** If P2 is non-zero, then a write-transaction is started, or if a 
** read-transaction is already active, it is upgraded to a write-transaction.
** If P2 is zero, then a read-transaction is started.
**
** P1 is the index of the database file on which the transaction is
** started.  Index 0 is the main database file and index 1 is the
** file used for temporary tables.  Indices of 2 or more are used for
** attached databases.
**
** If a write-transaction is started and the Vdbe.usesStmtJournal flag is
** true (this flag is set if the Vdbe may modify more than one row and may
** throw an ABORT exception), a statement transaction may also be opened.
** More specifically, a statement transaction is opened iff the database
** connection is currently not in autocommit mode, or if there are other
** active statements. A statement transaction allows the changes made by this
** VDBE to be rolled back after an error without having to roll back the
** entire transaction. If no error is encountered, the statement transaction
** will automatically commit when the VDBE halts.
**
** If P5!=0 then this opcode also checks the schema cookie against P3
** and the schema generation counter against P4.
** The cookie changes its value whenever the database schema changes.
** This operation is used to detect when that the cookie has changed
** and that the current process needs to reread the schema.  If the schema
** cookie in P3 differs from the schema cookie in the database header or
** if the schema generation counter in P4 differs from the current
** generation counter, then an SQLITE_SCHEMA error is raised and execution
** halts.  The sqlite3_step() wrapper function might then reprepare the
** statement and rerun it from the beginning.
*/
case OP_Transaction: {
  Btree *pBt;
  int iMeta;
  int iGen;

  assert( p->bIsReader );
  assert( p->readOnly==0 || pOp->p2==0 );
  assert( pOp->p1>=0 && pOp->p1<db->nDb );
  assert( (p->btreeMask & (((yDbMask)1)<<pOp->p1))!=0 );
  if( pOp->p2 && (db->flags & SQLITE_QueryOnly)!=0 ){
    rc = SQLITE_READONLY;
    goto abort_due_to_error;
  }
  pBt = db->aDb[pOp->p1].pBt;

  if( pBt ){
    rc = sqlite3BtreeBeginTrans(pBt, pOp->p2);
    if( rc==SQLITE_BUSY ){
      p->pc = pc;
      p->rc = rc = SQLITE_BUSY;
      goto vdbe_return;
    }
    if( rc!=SQLITE_OK ){
      goto abort_due_to_error;
    }

    if( pOp->p2 && p->usesStmtJournal 
     && (db->autoCommit==0 || db->nVdbeRead>1) 
    ){
      assert( sqlite3BtreeIsInTrans(pBt) );
      if( p->iStatement==0 ){
        assert( db->nStatement>=0 && db->nSavepoint>=0 );
        db->nStatement++; 
        p->iStatement = db->nSavepoint + db->nStatement;
      }

      rc = sqlite3VtabSavepoint(db, SAVEPOINT_BEGIN, p->iStatement-1);
      if( rc==SQLITE_OK ){
        rc = sqlite3BtreeBeginStmt(pBt, p->iStatement);
      }

      /* Store the current value of the database handles deferred constraint
      ** counter. If the statement transaction needs to be rolled back,
      ** the value of this counter needs to be restored too.  */
      p->nStmtDefCons = db->nDeferredCons;
      p->nStmtDefImmCons = db->nDeferredImmCons;
    }

    /* Gather the schema version number for checking */
    sqlite3BtreeGetMeta(pBt, BTREE_SCHEMA_VERSION, (u32 *)&iMeta);
    iGen = db->aDb[pOp->p1].pSchema->iGeneration;
  }else{
    iGen = iMeta = 0;
  }
  assert( pOp->p5==0 || pOp->p4type==P4_INT32 );
  if( pOp->p5 && (iMeta!=pOp->p3 || iGen!=pOp->p4.i) ){
    sqlite3DbFree(db, p->zErrMsg);
    p->zErrMsg = sqlite3DbStrDup(db, "database schema has changed");
    /* If the schema-cookie from the database file matches the cookie 
    ** stored with the in-memory representation of the schema, do
    ** not reload the schema from the database file.
    **
    ** If virtual-tables are in use, this is not just an optimization.
    ** Often, v-tables store their data in other SQLite tables, which
    ** are queried from within xNext() and other v-table methods using
    ** prepared queries. If such a query is out-of-date, we do not want to
    ** discard the database schema, as the user code implementing the
    ** v-table would have to be ready for the sqlite3_vtab structure itself
    ** to be invalidated whenever sqlite3_step() is called from within 
    ** a v-table method.
    */
    if( db->aDb[pOp->p1].pSchema->schema_cookie!=iMeta ){
      sqlite3ResetOneSchema(db, pOp->p1);
    }
    p->expired = 1;
    rc = SQLITE_SCHEMA;
  }
  break;
}

/* Opcode: ReadCookie P1 P2 P3 * *
**
** Read cookie number P3 from database P1 and write it into register P2.
** P3==1 is the schema version.  P3==2 is the database format.
** P3==3 is the recommended pager cache size, and so forth.  P1==0 is
** the main database file and P1==1 is the database file used to store
** temporary tables.
**
** There must be a read-lock on the database (either a transaction
** must be started or there must be an open cursor) before
** executing this instruction.
*/
case OP_ReadCookie: {               /* out2-prerelease */
  int iMeta;
  int iDb;
  int iCookie;

  assert( p->bIsReader );
  iDb = pOp->p1;
  iCookie = pOp->p3;
  assert( pOp->p3<SQLITE_N_BTREE_META );
  assert( iDb>=0 && iDb<db->nDb );
  assert( db->aDb[iDb].pBt!=0 );
  assert( (p->btreeMask & (((yDbMask)1)<<iDb))!=0 );

  sqlite3BtreeGetMeta(db->aDb[iDb].pBt, iCookie, (u32 *)&iMeta);
  pOut->u.i = iMeta;
  break;
}

/* Opcode: SetCookie P1 P2 P3 * *
**
** Write the content of register P3 (interpreted as an integer)
** into cookie number P2 of database P1.  P2==1 is the schema version.  
** P2==2 is the database format. P2==3 is the recommended pager cache 
** size, and so forth.  P1==0 is the main database file and P1==1 is the 
** database file used to store temporary tables.
**
** A transaction must be started before executing this opcode.
*/
case OP_SetCookie: {       /* in3 */
  Db *pDb;
  assert( pOp->p2<SQLITE_N_BTREE_META );
  assert( pOp->p1>=0 && pOp->p1<db->nDb );
  assert( (p->btreeMask & (((yDbMask)1)<<pOp->p1))!=0 );
  assert( p->readOnly==0 );
  pDb = &db->aDb[pOp->p1];
  assert( pDb->pBt!=0 );
  assert( sqlite3SchemaMutexHeld(db, pOp->p1, 0) );
  pIn3 = &aMem[pOp->p3];
  sqlite3VdbeMemIntegerify(pIn3);
  /* See note about index shifting on OP_ReadCookie */
  rc = sqlite3BtreeUpdateMeta(pDb->pBt, pOp->p2, (int)pIn3->u.i);
  if( pOp->p2==BTREE_SCHEMA_VERSION ){
    /* When the schema cookie changes, record the new cookie internally */
    pDb->pSchema->schema_cookie = (int)pIn3->u.i;
    db->flags |= SQLITE_InternChanges;
  }else if( pOp->p2==BTREE_FILE_FORMAT ){
    /* Record changes in the file format */
    pDb->pSchema->file_format = (u8)pIn3->u.i;
  }
  if( pOp->p1==1 ){
    /* Invalidate all prepared statements whenever the TEMP database
    ** schema is changed.  Ticket #1644 */
    sqlite3ExpirePreparedStatements(db);
    p->expired = 0;
  }
  break;
}

/* Opcode: OpenRead P1 P2 P3 P4 P5
** Synopsis: root=P2 iDb=P3
**
** Open a read-only cursor for the database table whose root page is
** P2 in a database file.  The database file is determined by P3. 
** P3==0 means the main database, P3==1 means the database used for 
** temporary tables, and P3>1 means used the corresponding attached
** database.  Give the new cursor an identifier of P1.  The P1
** values need not be contiguous but all P1 values should be small integers.
** It is an error for P1 to be negative.
**
** If P5!=0 then use the content of register P2 as the root page, not
** the value of P2 itself.
**
** There will be a read lock on the database whenever there is an
** open cursor.  If the database was unlocked prior to this instruction
** then a read lock is acquired as part of this instruction.  A read
** lock allows other processes to read the database but prohibits
** any other process from modifying the database.  The read lock is
** released when all cursors are closed.  If this instruction attempts
** to get a read lock but fails, the script terminates with an
** SQLITE_BUSY error code.
**
** The P4 value may be either an integer (P4_INT32) or a pointer to
** a KeyInfo structure (P4_KEYINFO). If it is a pointer to a KeyInfo 
** structure, then said structure defines the content and collating 
** sequence of the index being opened. Otherwise, if P4 is an integer 
** value, it is set to the number of columns in the table.
**
** See also OpenWrite.
*/
/* Opcode: OpenWrite P1 P2 P3 P4 P5
** Synopsis: root=P2 iDb=P3
**
** Open a read/write cursor named P1 on the table or index whose root
** page is P2.  Or if P5!=0 use the content of register P2 to find the
** root page.
**
** The P4 value may be either an integer (P4_INT32) or a pointer to
** a KeyInfo structure (P4_KEYINFO). If it is a pointer to a KeyInfo 
** structure, then said structure defines the content and collating 
** sequence of the index being opened. Otherwise, if P4 is an integer 
** value, it is set to the number of columns in the table, or to the
** largest index of any column of the table that is actually used.
**
** This instruction works just like OpenRead except that it opens the cursor
** in read/write mode.  For a given table, there can be one or more read-only
** cursors or a single read/write cursor but not both.
**
** See also OpenRead.
*/
case OP_OpenRead:
case OP_OpenWrite: {
  int nField;
  KeyInfo *pKeyInfo;
  int p2;
  int iDb;
  int wrFlag;
  Btree *pX;
  VdbeCursor *pCur;
  Db *pDb;

  assert( (pOp->p5&(OPFLAG_P2ISREG|OPFLAG_BULKCSR))==pOp->p5 );
  assert( pOp->opcode==OP_OpenWrite || pOp->p5==0 );
  assert( p->bIsReader );
  assert( pOp->opcode==OP_OpenRead || p->readOnly==0 );

  if( p->expired ){
    rc = SQLITE_ABORT;
    break;
  }

  nField = 0;
  pKeyInfo = 0;
  p2 = pOp->p2;
  iDb = pOp->p3;
  assert( iDb>=0 && iDb<db->nDb );
  assert( (p->btreeMask & (((yDbMask)1)<<iDb))!=0 );
  pDb = &db->aDb[iDb];
  pX = pDb->pBt;
  assert( pX!=0 );
  if( pOp->opcode==OP_OpenWrite ){
    wrFlag = 1;
    assert( sqlite3SchemaMutexHeld(db, iDb, 0) );
    if( pDb->pSchema->file_format < p->minWriteFileFormat ){
      p->minWriteFileFormat = pDb->pSchema->file_format;
    }
  }else{
    wrFlag = 0;
  }
  if( pOp->p5 & OPFLAG_P2ISREG ){
    assert( p2>0 );
    assert( p2<=(p->nMem-p->nCursor) );
    pIn2 = &aMem[p2];
    assert( memIsValid(pIn2) );
    assert( (pIn2->flags & MEM_Int)!=0 );
    sqlite3VdbeMemIntegerify(pIn2);
    p2 = (int)pIn2->u.i;
    /* The p2 value always comes from a prior OP_CreateTable opcode and
    ** that opcode will always set the p2 value to 2 or more or else fail.
    ** If there were a failure, the prepared statement would have halted
    ** before reaching this instruction. */
    if( NEVER(p2<2) ) {
      rc = SQLITE_CORRUPT_BKPT;
      goto abort_due_to_error;
    }
  }
  if( pOp->p4type==P4_KEYINFO ){
    pKeyInfo = pOp->p4.pKeyInfo;
    assert( pKeyInfo->enc==ENC(db) );
    assert( pKeyInfo->db==db );
    nField = pKeyInfo->nField+pKeyInfo->nXField;
  }else if( pOp->p4type==P4_INT32 ){
    nField = pOp->p4.i;
  }
  assert( pOp->p1>=0 );
  assert( nField>=0 );
  testcase( nField==0 );  /* Table with INTEGER PRIMARY KEY and nothing else */
  pCur = allocateCursor(p, pOp->p1, nField, iDb, 1);
  if( pCur==0 ) goto no_mem;
  pCur->nullRow = 1;
  pCur->isOrdered = 1;
  rc = sqlite3BtreeCursor(pX, p2, wrFlag, pKeyInfo, pCur->pCursor);
  pCur->pKeyInfo = pKeyInfo;
  assert( OPFLAG_BULKCSR==BTREE_BULKLOAD );
  sqlite3BtreeCursorHints(pCur->pCursor, (pOp->p5 & OPFLAG_BULKCSR));

  /* Since it performs no memory allocation or IO, the only value that
  ** sqlite3BtreeCursor() may return is SQLITE_OK. */
  assert( rc==SQLITE_OK );

  /* Set the VdbeCursor.isTable variable. Previous versions of
  ** SQLite used to check if the root-page flags were sane at this point
  ** and report database corruption if they were not, but this check has
  ** since moved into the btree layer.  */  
  pCur->isTable = pOp->p4type!=P4_KEYINFO;
  break;
}

/* Opcode: OpenEphemeral P1 P2 * P4 P5
** Synopsis: nColumn=P2
**
** Open a new cursor P1 to a transient table.
** The cursor is always opened read/write even if 
** the main database is read-only.  The ephemeral
** table is deleted automatically when the cursor is closed.
**
** P2 is the number of columns in the ephemeral table.
** The cursor points to a BTree table if P4==0 and to a BTree index
** if P4 is not 0.  If P4 is not NULL, it points to a KeyInfo structure
** that defines the format of keys in the index.
**
** The P5 parameter can be a mask of the BTREE_* flags defined
** in btree.h.  These flags control aspects of the operation of
** the btree.  The BTREE_OMIT_JOURNAL and BTREE_SINGLE flags are
** added automatically.
*/
/* Opcode: OpenAutoindex P1 P2 * P4 *
** Synopsis: nColumn=P2
**
** This opcode works the same as OP_OpenEphemeral.  It has a
** different name to distinguish its use.  Tables created using
** by this opcode will be used for automatically created transient
** indices in joins.
*/
case OP_OpenAutoindex: 
case OP_OpenEphemeral: {
  VdbeCursor *pCx;
  KeyInfo *pKeyInfo;

  static const int vfsFlags = 
      SQLITE_OPEN_READWRITE |
      SQLITE_OPEN_CREATE |
      SQLITE_OPEN_EXCLUSIVE |
      SQLITE_OPEN_DELETEONCLOSE |
      SQLITE_OPEN_TRANSIENT_DB;
  assert( pOp->p1>=0 );
  assert( pOp->p2>=0 );
  pCx = allocateCursor(p, pOp->p1, pOp->p2, -1, 1);
  if( pCx==0 ) goto no_mem;
  pCx->nullRow = 1;
  pCx->isEphemeral = 1;
  rc = sqlite3BtreeOpen(db->pVfs, 0, db, &pCx->pBt, 
                        BTREE_OMIT_JOURNAL | BTREE_SINGLE | pOp->p5, vfsFlags);
  if( rc==SQLITE_OK ){
    rc = sqlite3BtreeBeginTrans(pCx->pBt, 1);
  }
  if( rc==SQLITE_OK ){
    /* If a transient index is required, create it by calling
    ** sqlite3BtreeCreateTable() with the BTREE_BLOBKEY flag before
    ** opening it. If a transient table is required, just use the
    ** automatically created table with root-page 1 (an BLOB_INTKEY table).
    */
    if( (pKeyInfo = pOp->p4.pKeyInfo)!=0 ){
      int pgno;
      assert( pOp->p4type==P4_KEYINFO );
      rc = sqlite3BtreeCreateTable(pCx->pBt, &pgno, BTREE_BLOBKEY | pOp->p5); 
      if( rc==SQLITE_OK ){
        assert( pgno==MASTER_ROOT+1 );
        assert( pKeyInfo->db==db );
        assert( pKeyInfo->enc==ENC(db) );
        pCx->pKeyInfo = pKeyInfo;
        rc = sqlite3BtreeCursor(pCx->pBt, pgno, 1, pKeyInfo, pCx->pCursor);
      }
      pCx->isTable = 0;
    }else{
      rc = sqlite3BtreeCursor(pCx->pBt, MASTER_ROOT, 1, 0, pCx->pCursor);
      pCx->isTable = 1;
    }
  }
  pCx->isOrdered = (pOp->p5!=BTREE_UNORDERED);
  break;
}

/* Opcode: SorterOpen P1 P2 * P4 *
**
** This opcode works like OP_OpenEphemeral except that it opens
** a transient index that is specifically designed to sort large
** tables using an external merge-sort algorithm.
*/
case OP_SorterOpen: {
  VdbeCursor *pCx;

  assert( pOp->p1>=0 );
  assert( pOp->p2>=0 );
  pCx = allocateCursor(p, pOp->p1, pOp->p2, -1, 1);
  if( pCx==0 ) goto no_mem;
  pCx->pKeyInfo = pOp->p4.pKeyInfo;
  assert( pCx->pKeyInfo->db==db );
  assert( pCx->pKeyInfo->enc==ENC(db) );
  rc = sqlite3VdbeSorterInit(db, pCx);
  break;
}

/* Opcode: OpenPseudo P1 P2 P3 * *
** Synopsis: P3 columns in r[P2]
**
** Open a new cursor that points to a fake table that contains a single
** row of data.  The content of that one row is the content of memory
** register P2.  In other words, cursor P1 becomes an alias for the 
** MEM_Blob content contained in register P2.
**
** A pseudo-table created by this opcode is used to hold a single
** row output from the sorter so that the row can be decomposed into
** individual columns using the OP_Column opcode.  The OP_Column opcode
** is the only cursor opcode that works with a pseudo-table.
**
** P3 is the number of fields in the records that will be stored by
** the pseudo-table.
*/
case OP_OpenPseudo: {
  VdbeCursor *pCx;

  assert( pOp->p1>=0 );
  assert( pOp->p3>=0 );
  pCx = allocateCursor(p, pOp->p1, pOp->p3, -1, 0);
  if( pCx==0 ) goto no_mem;
  pCx->nullRow = 1;
  pCx->pseudoTableReg = pOp->p2;
  pCx->isTable = 1;
  assert( pOp->p5==0 );
  break;
}

/* Opcode: Close P1 * * * *
**
** Close a cursor previously opened as P1.  If P1 is not
** currently open, this instruction is a no-op.
*/
case OP_Close: {
  assert( pOp->p1>=0 && pOp->p1<p->nCursor );
  sqlite3VdbeFreeCursor(p, p->apCsr[pOp->p1]);
  p->apCsr[pOp->p1] = 0;
  break;
}

/* Opcode: SeekGe P1 P2 P3 P4 *
** Synopsis: key=r[P3@P4]
**
** If cursor P1 refers to an SQL table (B-Tree that uses integer keys), 
** use the value in register P3 as the key.  If cursor P1 refers 
** to an SQL index, then P3 is the first in an array of P4 registers 
** that are used as an unpacked index key. 
**
** Reposition cursor P1 so that  it points to the smallest entry that 
** is greater than or equal to the key value. If there are no records 
** greater than or equal to the key and P2 is not zero, then jump to P2.
**
** See also: Found, NotFound, Distinct, SeekLt, SeekGt, SeekLe
*/
/* Opcode: SeekGt P1 P2 P3 P4 *
** Synopsis: key=r[P3@P4]
**
** If cursor P1 refers to an SQL table (B-Tree that uses integer keys), 
** use the value in register P3 as a key. If cursor P1 refers 
** to an SQL index, then P3 is the first in an array of P4 registers 
** that are used as an unpacked index key. 
**
** Reposition cursor P1 so that  it points to the smallest entry that 
** is greater than the key value. If there are no records greater than 
** the key and P2 is not zero, then jump to P2.
**
** See also: Found, NotFound, Distinct, SeekLt, SeekGe, SeekLe
*/
/* Opcode: SeekLt P1 P2 P3 P4 * 
** Synopsis: key=r[P3@P4]
**
** If cursor P1 refers to an SQL table (B-Tree that uses integer keys), 
** use the value in register P3 as a key. If cursor P1 refers 
** to an SQL index, then P3 is the first in an array of P4 registers 
** that are used as an unpacked index key. 
**
** Reposition cursor P1 so that  it points to the largest entry that 
** is less than the key value. If there are no records less than 
** the key and P2 is not zero, then jump to P2.
**
** See also: Found, NotFound, Distinct, SeekGt, SeekGe, SeekLe
*/
/* Opcode: SeekLe P1 P2 P3 P4 *
** Synopsis: key=r[P3@P4]
**
** If cursor P1 refers to an SQL table (B-Tree that uses integer keys), 
** use the value in register P3 as a key. If cursor P1 refers 
** to an SQL index, then P3 is the first in an array of P4 registers 
** that are used as an unpacked index key. 
**
** Reposition cursor P1 so that it points to the largest entry that 
** is less than or equal to the key value. If there are no records 
** less than or equal to the key and P2 is not zero, then jump to P2.
**
** See also: Found, NotFound, Distinct, SeekGt, SeekGe, SeekLt
*/
case OP_SeekLT:         /* jump, in3 */
case OP_SeekLE:         /* jump, in3 */
case OP_SeekGE:         /* jump, in3 */
case OP_SeekGT: {       /* jump, in3 */
  int res;
  int oc;
  VdbeCursor *pC;
  UnpackedRecord r;
  int nField;
  i64 iKey;      /* The rowid we are to seek to */

  assert( pOp->p1>=0 && pOp->p1<p->nCursor );
  assert( pOp->p2!=0 );
  pC = p->apCsr[pOp->p1];
  assert( pC!=0 );
  assert( pC->pseudoTableReg==0 );
  assert( OP_SeekLE == OP_SeekLT+1 );
  assert( OP_SeekGE == OP_SeekLT+2 );
  assert( OP_SeekGT == OP_SeekLT+3 );
  assert( pC->isOrdered );
  assert( pC->pCursor!=0 );
  oc = pOp->opcode;
  pC->nullRow = 0;
  if( pC->isTable ){
    /* The input value in P3 might be of any type: integer, real, string,
    ** blob, or NULL.  But it needs to be an integer before we can do
    ** the seek, so covert it. */
    pIn3 = &aMem[pOp->p3];
    applyNumericAffinity(pIn3);
    iKey = sqlite3VdbeIntValue(pIn3);
    pC->rowidIsValid = 0;

    /* If the P3 value could not be converted into an integer without
    ** loss of information, then special processing is required... */
    if( (pIn3->flags & MEM_Int)==0 ){
      if( (pIn3->flags & MEM_Real)==0 ){
        /* If the P3 value cannot be converted into any kind of a number,
        ** then the seek is not possible, so jump to P2 */
        pc = pOp->p2 - 1;  VdbeBranchTaken(1,2);
        break;
      }

      /* If the approximation iKey is larger than the actual real search
      ** term, substitute >= for > and < for <=. e.g. if the search term
      ** is 4.9 and the integer approximation 5:
      **
      **        (x >  4.9)    ->     (x >= 5)
      **        (x <= 4.9)    ->     (x <  5)
      */
      if( pIn3->r<(double)iKey ){
        assert( OP_SeekGE==(OP_SeekGT-1) );
        assert( OP_SeekLT==(OP_SeekLE-1) );
        assert( (OP_SeekLE & 0x0001)==(OP_SeekGT & 0x0001) );
        if( (oc & 0x0001)==(OP_SeekGT & 0x0001) ) oc--;
      }

      /* If the approximation iKey is smaller than the actual real search
      ** term, substitute <= for < and > for >=.  */
      else if( pIn3->r>(double)iKey ){
        assert( OP_SeekLE==(OP_SeekLT+1) );
        assert( OP_SeekGT==(OP_SeekGE+1) );
        assert( (OP_SeekLT & 0x0001)==(OP_SeekGE & 0x0001) );
        if( (oc & 0x0001)==(OP_SeekLT & 0x0001) ) oc++;
      }
    } 
    rc = sqlite3BtreeMovetoUnpacked(pC->pCursor, 0, (u64)iKey, 0, &res);
    if( rc!=SQLITE_OK ){
      goto abort_due_to_error;
    }
    if( res==0 ){
      pC->rowidIsValid = 1;
      pC->lastRowid = iKey;
    }
  }else{
    nField = pOp->p4.i;
    assert( pOp->p4type==P4_INT32 );
    assert( nField>0 );
    r.pKeyInfo = pC->pKeyInfo;
    r.nField = (u16)nField;

    /* The next line of code computes as follows, only faster:
    **   if( oc==OP_SeekGT || oc==OP_SeekLE ){
    **     r.default_rc = -1;
    **   }else{
    **     r.default_rc = +1;
    **   }
    */
    r.default_rc = ((1 & (oc - OP_SeekLT)) ? -1 : +1);
    assert( oc!=OP_SeekGT || r.default_rc==-1 );
    assert( oc!=OP_SeekLE || r.default_rc==-1 );
    assert( oc!=OP_SeekGE || r.default_rc==+1 );
    assert( oc!=OP_SeekLT || r.default_rc==+1 );

    r.aMem = &aMem[pOp->p3];
#ifdef SQLITE_DEBUG
    { int i; for(i=0; i<r.nField; i++) assert( memIsValid(&r.aMem[i]) ); }
#endif
    ExpandBlob(r.aMem);
    rc = sqlite3BtreeMovetoUnpacked(pC->pCursor, &r, 0, 0, &res);
    if( rc!=SQLITE_OK ){
      goto abort_due_to_error;
    }
    pC->rowidIsValid = 0;
  }
  pC->deferredMoveto = 0;
  pC->cacheStatus = CACHE_STALE;
#ifdef SQLITE_TEST
  sqlite3_search_count++;
#endif
  if( oc>=OP_SeekGE ){  assert( oc==OP_SeekGE || oc==OP_SeekGT );
    if( res<0 || (res==0 && oc==OP_SeekGT) ){
      res = 0;
      rc = sqlite3BtreeNext(pC->pCursor, &res);
      if( rc!=SQLITE_OK ) goto abort_due_to_error;
      pC->rowidIsValid = 0;
    }else{
      res = 0;
    }
  }else{
    assert( oc==OP_SeekLT || oc==OP_SeekLE );
    if( res>0 || (res==0 && oc==OP_SeekLT) ){
      res = 0;
      rc = sqlite3BtreePrevious(pC->pCursor, &res);
      if( rc!=SQLITE_OK ) goto abort_due_to_error;
      pC->rowidIsValid = 0;
    }else{
      /* res might be negative because the table is empty.  Check to
      ** see if this is the case.
      */
      res = sqlite3BtreeEof(pC->pCursor);
    }
  }
  assert( pOp->p2>0 );
  VdbeBranchTaken(res!=0,2);
  if( res ){
    pc = pOp->p2 - 1;
  }
  break;
}

/* Opcode: Seek P1 P2 * * *
** Synopsis:  intkey=r[P2]
**
** P1 is an open table cursor and P2 is a rowid integer.  Arrange
** for P1 to move so that it points to the rowid given by P2.
**
** This is actually a deferred seek.  Nothing actually happens until
** the cursor is used to read a record.  That way, if no reads
** occur, no unnecessary I/O happens.
*/
case OP_Seek: {    /* in2 */
  VdbeCursor *pC;

  assert( pOp->p1>=0 && pOp->p1<p->nCursor );
  pC = p->apCsr[pOp->p1];
  assert( pC!=0 );
  assert( pC->pCursor!=0 );
  assert( pC->isTable );
  pC->nullRow = 0;
  pIn2 = &aMem[pOp->p2];
  pC->movetoTarget = sqlite3VdbeIntValue(pIn2);
  pC->rowidIsValid = 0;
  pC->deferredMoveto = 1;
  break;
}
  

/* Opcode: Found P1 P2 P3 P4 *
** Synopsis: key=r[P3@P4]
**
** If P4==0 then register P3 holds a blob constructed by MakeRecord.  If
** P4>0 then register P3 is the first of P4 registers that form an unpacked
** record.
**
** Cursor P1 is on an index btree.  If the record identified by P3 and P4
** is a prefix of any entry in P1 then a jump is made to P2 and
** P1 is left pointing at the matching entry.
**
** See also: NotFound, NoConflict, NotExists. SeekGe
*/
/* Opcode: NotFound P1 P2 P3 P4 *
** Synopsis: key=r[P3@P4]
**
** If P4==0 then register P3 holds a blob constructed by MakeRecord.  If
** P4>0 then register P3 is the first of P4 registers that form an unpacked
** record.
** 
** Cursor P1 is on an index btree.  If the record identified by P3 and P4
** is not the prefix of any entry in P1 then a jump is made to P2.  If P1 
** does contain an entry whose prefix matches the P3/P4 record then control
** falls through to the next instruction and P1 is left pointing at the
** matching entry.
**
** See also: Found, NotExists, NoConflict
*/
/* Opcode: NoConflict P1 P2 P3 P4 *
** Synopsis: key=r[P3@P4]
**
** If P4==0 then register P3 holds a blob constructed by MakeRecord.  If
** P4>0 then register P3 is the first of P4 registers that form an unpacked
** record.
** 
** Cursor P1 is on an index btree.  If the record identified by P3 and P4
** contains any NULL value, jump immediately to P2.  If all terms of the
** record are not-NULL then a check is done to determine if any row in the
** P1 index btree has a matching key prefix.  If there are no matches, jump
** immediately to P2.  If there is a match, fall through and leave the P1
** cursor pointing to the matching row.
**
** This opcode is similar to OP_NotFound with the exceptions that the
** branch is always taken if any part of the search key input is NULL.
**
** See also: NotFound, Found, NotExists
*/
case OP_NoConflict:     /* jump, in3 */
case OP_NotFound:       /* jump, in3 */
case OP_Found: {        /* jump, in3 */
  int alreadyExists;
  int ii;
  VdbeCursor *pC;
  int res;
  char *pFree;
  UnpackedRecord *pIdxKey;
  UnpackedRecord r;
  char aTempRec[ROUND8(sizeof(UnpackedRecord)) + sizeof(Mem)*4 + 7];

#ifdef SQLITE_TEST
  if( pOp->opcode!=OP_NoConflict ) sqlite3_found_count++;
#endif

  assert( pOp->p1>=0 && pOp->p1<p->nCursor );
  assert( pOp->p4type==P4_INT32 );
  pC = p->apCsr[pOp->p1];
  assert( pC!=0 );
  pIn3 = &aMem[pOp->p3];
  assert( pC->pCursor!=0 );
  assert( pC->isTable==0 );
  pFree = 0;  /* Not needed.  Only used to suppress a compiler warning. */
  if( pOp->p4.i>0 ){
    r.pKeyInfo = pC->pKeyInfo;
    r.nField = (u16)pOp->p4.i;
    r.aMem = pIn3;
    for(ii=0; ii<r.nField; ii++){
      assert( memIsValid(&r.aMem[ii]) );
      ExpandBlob(&r.aMem[ii]);
#ifdef SQLITE_DEBUG
      if( ii ) REGISTER_TRACE(pOp->p3+ii, &r.aMem[ii]);
#endif
    }
    pIdxKey = &r;
  }else{
    pIdxKey = sqlite3VdbeAllocUnpackedRecord(
        pC->pKeyInfo, aTempRec, sizeof(aTempRec), &pFree
    ); 
    if( pIdxKey==0 ) goto no_mem;
    assert( pIn3->flags & MEM_Blob );
    assert( (pIn3->flags & MEM_Zero)==0 );  /* zeroblobs already expanded */
    sqlite3VdbeRecordUnpack(pC->pKeyInfo, pIn3->n, pIn3->z, pIdxKey);
  }
  pIdxKey->default_rc = 0;
  if( pOp->opcode==OP_NoConflict ){
    /* For the OP_NoConflict opcode, take the jump if any of the
    ** input fields are NULL, since any key with a NULL will not
    ** conflict */
    for(ii=0; ii<r.nField; ii++){
      if( r.aMem[ii].flags & MEM_Null ){
        pc = pOp->p2 - 1; VdbeBranchTaken(1,2);
        break;
      }
    }
  }
  rc = sqlite3BtreeMovetoUnpacked(pC->pCursor, pIdxKey, 0, 0, &res);
  if( pOp->p4.i==0 ){
    sqlite3DbFree(db, pFree);
  }
  if( rc!=SQLITE_OK ){
    break;
  }
  pC->seekResult = res;
  alreadyExists = (res==0);
  pC->nullRow = 1-alreadyExists;
  pC->deferredMoveto = 0;
  pC->cacheStatus = CACHE_STALE;
  if( pOp->opcode==OP_Found ){
    VdbeBranchTaken(alreadyExists!=0,2);
    if( alreadyExists ) pc = pOp->p2 - 1;
  }else{
    VdbeBranchTaken(alreadyExists==0,2);
    if( !alreadyExists ) pc = pOp->p2 - 1;
  }
  break;
}

/* Opcode: NotExists P1 P2 P3 * *
** Synopsis: intkey=r[P3]
**
** P1 is the index of a cursor open on an SQL table btree (with integer
** keys).  P3 is an integer rowid.  If P1 does not contain a record with
** rowid P3 then jump immediately to P2.  If P1 does contain a record
** with rowid P3 then leave the cursor pointing at that record and fall
** through to the next instruction.
**
** The OP_NotFound opcode performs the same operation on index btrees
** (with arbitrary multi-value keys).
**
** See also: Found, NotFound, NoConflict
*/
case OP_NotExists: {        /* jump, in3 */
  VdbeCursor *pC;
  BtCursor *pCrsr;
  int res;
  u64 iKey;

  pIn3 = &aMem[pOp->p3];
  assert( pIn3->flags & MEM_Int );
  assert( pOp->p1>=0 && pOp->p1<p->nCursor );
  pC = p->apCsr[pOp->p1];
  assert( pC!=0 );
  assert( pC->isTable );
  assert( pC->pseudoTableReg==0 );
  pCrsr = pC->pCursor;
  assert( pCrsr!=0 );
  res = 0;
  iKey = pIn3->u.i;
  rc = sqlite3BtreeMovetoUnpacked(pCrsr, 0, iKey, 0, &res);
  pC->lastRowid = pIn3->u.i;
  pC->rowidIsValid = res==0 ?1:0;
  pC->nullRow = 0;
  pC->cacheStatus = CACHE_STALE;
  pC->deferredMoveto = 0;
  VdbeBranchTaken(res!=0,2);
  if( res!=0 ){
    pc = pOp->p2 - 1;
    assert( pC->rowidIsValid==0 );
  }
  pC->seekResult = res;
  break;
}

/* Opcode: Sequence P1 P2 * * *
** Synopsis: r[P2]=cursor[P1].ctr++
**
** Find the next available sequence number for cursor P1.
** Write the sequence number into register P2.
** The sequence number on the cursor is incremented after this
** instruction.  
*/
case OP_Sequence: {           /* out2-prerelease */
  assert( pOp->p1>=0 && pOp->p1<p->nCursor );
  assert( p->apCsr[pOp->p1]!=0 );
  pOut->u.i = p->apCsr[pOp->p1]->seqCount++;
  break;
}


/* Opcode: NewRowid P1 P2 P3 * *
** Synopsis: r[P2]=rowid
**
** Get a new integer record number (a.k.a "rowid") used as the key to a table.
** The record number is not previously used as a key in the database
** table that cursor P1 points to.  The new record number is written
** written to register P2.
**
** If P3>0 then P3 is a register in the root frame of this VDBE that holds 
** the largest previously generated record number. No new record numbers are
** allowed to be less than this value. When this value reaches its maximum, 
** an SQLITE_FULL error is generated. The P3 register is updated with the '
** generated record number. This P3 mechanism is used to help implement the
** AUTOINCREMENT feature.
*/
case OP_NewRowid: {           /* out2-prerelease */
  i64 v;                 /* The new rowid */
  VdbeCursor *pC;        /* Cursor of table to get the new rowid */
  int res;               /* Result of an sqlite3BtreeLast() */
  int cnt;               /* Counter to limit the number of searches */
  Mem *pMem;             /* Register holding largest rowid for AUTOINCREMENT */
  VdbeFrame *pFrame;     /* Root frame of VDBE */

  v = 0;
  res = 0;
  assert( pOp->p1>=0 && pOp->p1<p->nCursor );
  pC = p->apCsr[pOp->p1];
  assert( pC!=0 );
  if( NEVER(pC->pCursor==0) ){
    /* The zero initialization above is all that is needed */
  }else{
    /* The next rowid or record number (different terms for the same
    ** thing) is obtained in a two-step algorithm.
    **
    ** First we attempt to find the largest existing rowid and add one
    ** to that.  But if the largest existing rowid is already the maximum
    ** positive integer, we have to fall through to the second
    ** probabilistic algorithm
    **
    ** The second algorithm is to select a rowid at random and see if
    ** it already exists in the table.  If it does not exist, we have
    ** succeeded.  If the random rowid does exist, we select a new one
    ** and try again, up to 100 times.
    */
    assert( pC->isTable );

#ifdef SQLITE_32BIT_ROWID
#   define MAX_ROWID 0x7fffffff
#else
    /* Some compilers complain about constants of the form 0x7fffffffffffffff.
    ** Others complain about 0x7ffffffffffffffffLL.  The following macro seems
    ** to provide the constant while making all compilers happy.
    */
#   define MAX_ROWID  (i64)( (((u64)0x7fffffff)<<32) | (u64)0xffffffff )
#endif

    if( !pC->useRandomRowid ){
      rc = sqlite3BtreeLast(pC->pCursor, &res);
      if( rc!=SQLITE_OK ){
        goto abort_due_to_error;
      }
      if( res ){
        v = 1;   /* IMP: R-61914-48074 */
      }else{
        assert( sqlite3BtreeCursorIsValid(pC->pCursor) );
        rc = sqlite3BtreeKeySize(pC->pCursor, &v);
        assert( rc==SQLITE_OK );   /* Cannot fail following BtreeLast() */
        if( v>=MAX_ROWID ){
          pC->useRandomRowid = 1;
        }else{
          v++;   /* IMP: R-29538-34987 */
        }
      }
    }

#ifndef SQLITE_OMIT_AUTOINCREMENT
    if( pOp->p3 ){
      /* Assert that P3 is a valid memory cell. */
      assert( pOp->p3>0 );
      if( p->pFrame ){
        for(pFrame=p->pFrame; pFrame->pParent; pFrame=pFrame->pParent);
        /* Assert that P3 is a valid memory cell. */
        assert( pOp->p3<=pFrame->nMem );
        pMem = &pFrame->aMem[pOp->p3];
      }else{
        /* Assert that P3 is a valid memory cell. */
        assert( pOp->p3<=(p->nMem-p->nCursor) );
        pMem = &aMem[pOp->p3];
        memAboutToChange(p, pMem);
      }
      assert( memIsValid(pMem) );

      REGISTER_TRACE(pOp->p3, pMem);
      sqlite3VdbeMemIntegerify(pMem);
      assert( (pMem->flags & MEM_Int)!=0 );  /* mem(P3) holds an integer */
      if( pMem->u.i==MAX_ROWID || pC->useRandomRowid ){
        rc = SQLITE_FULL;   /* IMP: R-12275-61338 */
        goto abort_due_to_error;
      }
      if( v<pMem->u.i+1 ){
        v = pMem->u.i + 1;
      }
      pMem->u.i = v;
    }
#endif
    if( pC->useRandomRowid ){
      /* IMPLEMENTATION-OF: R-07677-41881 If the largest ROWID is equal to the
      ** largest possible integer (9223372036854775807) then the database
      ** engine starts picking positive candidate ROWIDs at random until
      ** it finds one that is not previously used. */
      assert( pOp->p3==0 );  /* We cannot be in random rowid mode if this is
                             ** an AUTOINCREMENT table. */
      /* on the first attempt, simply do one more than previous */
      v = lastRowid;
      v &= (MAX_ROWID>>1); /* ensure doesn't go negative */
      v++; /* ensure non-zero */
      cnt = 0;
      while(   ((rc = sqlite3BtreeMovetoUnpacked(pC->pCursor, 0, (u64)v,
                                                 0, &res))==SQLITE_OK)
            && (res==0)
            && (++cnt<100)){
        /* collision - try another random rowid */
        sqlite3_randomness(sizeof(v), &v);
        if( cnt<5 ){
          /* try "small" random rowids for the initial attempts */
          v &= 0xffffff;
        }else{
          v &= (MAX_ROWID>>1); /* ensure doesn't go negative */
        }
        v++; /* ensure non-zero */
      }
      if( rc==SQLITE_OK && res==0 ){
        rc = SQLITE_FULL;   /* IMP: R-38219-53002 */
        goto abort_due_to_error;
      }
      assert( v>0 );  /* EV: R-40812-03570 */
    }
    pC->rowidIsValid = 0;
    pC->deferredMoveto = 0;
    pC->cacheStatus = CACHE_STALE;
  }
  pOut->u.i = v;
  break;
}

/* Opcode: Insert P1 P2 P3 P4 P5
** Synopsis: intkey=r[P3] data=r[P2]
**
** Write an entry into the table of cursor P1.  A new entry is
** created if it doesn't already exist or the data for an existing
** entry is overwritten.  The data is the value MEM_Blob stored in register
** number P2. The key is stored in register P3. The key must
** be a MEM_Int.
**
** If the OPFLAG_NCHANGE flag of P5 is set, then the row change count is
** incremented (otherwise not).  If the OPFLAG_LASTROWID flag of P5 is set,
** then rowid is stored for subsequent return by the
** sqlite3_last_insert_rowid() function (otherwise it is unmodified).
**
** If the OPFLAG_USESEEKRESULT flag of P5 is set and if the result of
** the last seek operation (OP_NotExists) was a success, then this
** operation will not attempt to find the appropriate row before doing
** the insert but will instead overwrite the row that the cursor is
** currently pointing to.  Presumably, the prior OP_NotExists opcode
** has already positioned the cursor correctly.  This is an optimization
** that boosts performance by avoiding redundant seeks.
**
** If the OPFLAG_ISUPDATE flag is set, then this opcode is part of an
** UPDATE operation.  Otherwise (if the flag is clear) then this opcode
** is part of an INSERT operation.  The difference is only important to
** the update hook.
**
** Parameter P4 may point to a string containing the table-name, or
** may be NULL. If it is not NULL, then the update-hook 
** (sqlite3.xUpdateCallback) is invoked following a successful insert.
**
** (WARNING/TODO: If P1 is a pseudo-cursor and P2 is dynamically
** allocated, then ownership of P2 is transferred to the pseudo-cursor
** and register P2 becomes ephemeral.  If the cursor is changed, the
** value of register P2 will then change.  Make sure this does not
** cause any problems.)
**
** This instruction only works on tables.  The equivalent instruction
** for indices is OP_IdxInsert.
*/
/* Opcode: InsertInt P1 P2 P3 P4 P5
** Synopsis:  intkey=P3 data=r[P2]
**
** This works exactly like OP_Insert except that the key is the
** integer value P3, not the value of the integer stored in register P3.
*/
case OP_Insert: 
case OP_InsertInt: {
  Mem *pData;       /* MEM cell holding data for the record to be inserted */
  Mem *pKey;        /* MEM cell holding key  for the record */
  i64 iKey;         /* The integer ROWID or key for the record to be inserted */
  VdbeCursor *pC;   /* Cursor to table into which insert is written */
  int nZero;        /* Number of zero-bytes to append */
  int seekResult;   /* Result of prior seek or 0 if no USESEEKRESULT flag */
  const char *zDb;  /* database name - used by the update hook */
  const char *zTbl; /* Table name - used by the opdate hook */
  int op;           /* Opcode for update hook: SQLITE_UPDATE or SQLITE_INSERT */

  pData = &aMem[pOp->p2];
  assert( pOp->p1>=0 && pOp->p1<p->nCursor );
  assert( memIsValid(pData) );
  pC = p->apCsr[pOp->p1];
  assert( pC!=0 );
  assert( pC->pCursor!=0 );
  assert( pC->pseudoTableReg==0 );
  assert( pC->isTable );
  REGISTER_TRACE(pOp->p2, pData);

  if( pOp->opcode==OP_Insert ){
    pKey = &aMem[pOp->p3];
    assert( pKey->flags & MEM_Int );
    assert( memIsValid(pKey) );
    REGISTER_TRACE(pOp->p3, pKey);
    iKey = pKey->u.i;
  }else{
    assert( pOp->opcode==OP_InsertInt );
    iKey = pOp->p3;
  }

  if( pOp->p5 & OPFLAG_NCHANGE ) p->nChange++;
  if( pOp->p5 & OPFLAG_LASTROWID ) db->lastRowid = lastRowid = iKey;
  if( pData->flags & MEM_Null ){
    pData->z = 0;
    pData->n = 0;
  }else{
    assert( pData->flags & (MEM_Blob|MEM_Str) );
  }
  seekResult = ((pOp->p5 & OPFLAG_USESEEKRESULT) ? pC->seekResult : 0);
  if( pData->flags & MEM_Zero ){
    nZero = pData->u.nZero;
  }else{
    nZero = 0;
  }
  rc = sqlite3BtreeInsert(pC->pCursor, 0, iKey,
                          pData->z, pData->n, nZero,
                          (pOp->p5 & OPFLAG_APPEND)!=0, seekResult
  );
  pC->rowidIsValid = 0;
  pC->deferredMoveto = 0;
  pC->cacheStatus = CACHE_STALE;

  /* Invoke the update-hook if required. */
  if( rc==SQLITE_OK && db->xUpdateCallback && pOp->p4.z ){
    zDb = db->aDb[pC->iDb].zName;
    zTbl = pOp->p4.z;
    op = ((pOp->p5 & OPFLAG_ISUPDATE) ? SQLITE_UPDATE : SQLITE_INSERT);
    assert( pC->isTable );
    db->xUpdateCallback(db->pUpdateArg, op, zDb, zTbl, iKey);
    assert( pC->iDb>=0 );
  }
  break;
}

/* Opcode: Delete P1 P2 * P4 *
**
** Delete the record at which the P1 cursor is currently pointing.
**
** The cursor will be left pointing at either the next or the previous
** record in the table. If it is left pointing at the next record, then
** the next Next instruction will be a no-op.  Hence it is OK to delete
** a record from within an Next loop.
**
** If the OPFLAG_NCHANGE flag of P2 is set, then the row change count is
** incremented (otherwise not).
**
** P1 must not be pseudo-table.  It has to be a real table with
** multiple rows.
**
** If P4 is not NULL, then it is the name of the table that P1 is
** pointing to.  The update hook will be invoked, if it exists.
** If P4 is not NULL then the P1 cursor must have been positioned
** using OP_NotFound prior to invoking this opcode.
*/
case OP_Delete: {
  i64 iKey;
  VdbeCursor *pC;

  assert( pOp->p1>=0 && pOp->p1<p->nCursor );
  pC = p->apCsr[pOp->p1];
  assert( pC!=0 );
  assert( pC->pCursor!=0 );  /* Only valid for real tables, no pseudotables */
  iKey = pC->lastRowid;      /* Only used for the update hook */

  /* The OP_Delete opcode always follows an OP_NotExists or OP_Last or
  ** OP_Column on the same table without any intervening operations that
  ** might move or invalidate the cursor.  Hence cursor pC is always pointing
  ** to the row to be deleted and the sqlite3VdbeCursorMoveto() operation
  ** below is always a no-op and cannot fail.  We will run it anyhow, though,
  ** to guard against future changes to the code generator.
  **/
  assert( pC->deferredMoveto==0 );
  rc = sqlite3VdbeCursorMoveto(pC);
  if( NEVER(rc!=SQLITE_OK) ) goto abort_due_to_error;

  rc = sqlite3BtreeDelete(pC->pCursor);
  pC->cacheStatus = CACHE_STALE;

  /* Invoke the update-hook if required. */
  if( rc==SQLITE_OK && db->xUpdateCallback && pOp->p4.z && pC->isTable ){
    db->xUpdateCallback(db->pUpdateArg, SQLITE_DELETE,
                        db->aDb[pC->iDb].zName, pOp->p4.z, iKey);
    assert( pC->iDb>=0 );
  }
  if( pOp->p2 & OPFLAG_NCHANGE ) p->nChange++;
  break;
}
/* Opcode: ResetCount * * * * *
**
** The value of the change counter is copied to the database handle
** change counter (returned by subsequent calls to sqlite3_changes()).
** Then the VMs internal change counter resets to 0.
** This is used by trigger programs.
*/
case OP_ResetCount: {
  sqlite3VdbeSetChanges(db, p->nChange);
  p->nChange = 0;
  break;
}

/* Opcode: SorterCompare P1 P2 P3 P4
** Synopsis:  if key(P1)!=rtrim(r[P3],P4) goto P2
**
** P1 is a sorter cursor. This instruction compares a prefix of the
** the record blob in register P3 against a prefix of the entry that 
** the sorter cursor currently points to.  The final P4 fields of both
** the P3 and sorter record are ignored.
**
** If either P3 or the sorter contains a NULL in one of their significant
** fields (not counting the P4 fields at the end which are ignored) then
** the comparison is assumed to be equal.
**
** Fall through to next instruction if the two records compare equal to
** each other.  Jump to P2 if they are different.
*/
case OP_SorterCompare: {
  VdbeCursor *pC;
  int res;
  int nIgnore;

  pC = p->apCsr[pOp->p1];
  assert( isSorter(pC) );
  assert( pOp->p4type==P4_INT32 );
  pIn3 = &aMem[pOp->p3];
  nIgnore = pOp->p4.i;
  rc = sqlite3VdbeSorterCompare(pC, pIn3, nIgnore, &res);
  VdbeBranchTaken(res!=0,2);
  if( res ){
    pc = pOp->p2-1;
  }
  break;
};

/* Opcode: SorterData P1 P2 * * *
** Synopsis: r[P2]=data
**
** Write into register P2 the current sorter data for sorter cursor P1.
*/
case OP_SorterData: {
  VdbeCursor *pC;

  pOut = &aMem[pOp->p2];
  pC = p->apCsr[pOp->p1];
  assert( isSorter(pC) );
  rc = sqlite3VdbeSorterRowkey(pC, pOut);
  assert( rc!=SQLITE_OK || (pOut->flags & MEM_Blob) );
  break;
}

/* Opcode: RowData P1 P2 * * *
** Synopsis: r[P2]=data
**
** Write into register P2 the complete row data for cursor P1.
** There is no interpretation of the data.  
** It is just copied onto the P2 register exactly as 
** it is found in the database file.
**
** If the P1 cursor must be pointing to a valid row (not a NULL row)
** of a real table, not a pseudo-table.
*/
/* Opcode: RowKey P1 P2 * * *
** Synopsis: r[P2]=key
**
** Write into register P2 the complete row key for cursor P1.
** There is no interpretation of the data.  
** The key is copied onto the P2 register exactly as 
** it is found in the database file.
**
** If the P1 cursor must be pointing to a valid row (not a NULL row)
** of a real table, not a pseudo-table.
*/
case OP_RowKey:
case OP_RowData: {
  VdbeCursor *pC;
  BtCursor *pCrsr;
  u32 n;
  i64 n64;

  pOut = &aMem[pOp->p2];
  memAboutToChange(p, pOut);

  /* Note that RowKey and RowData are really exactly the same instruction */
  assert( pOp->p1>=0 && pOp->p1<p->nCursor );
  pC = p->apCsr[pOp->p1];
  assert( isSorter(pC)==0 );
  assert( pC->isTable || pOp->opcode!=OP_RowData );
  assert( pC->isTable==0 || pOp->opcode==OP_RowData );
  assert( pC!=0 );
  assert( pC->nullRow==0 );
  assert( pC->pseudoTableReg==0 );
  assert( pC->pCursor!=0 );
  pCrsr = pC->pCursor;
  assert( sqlite3BtreeCursorIsValid(pCrsr) );

  /* The OP_RowKey and OP_RowData opcodes always follow OP_NotExists or
  ** OP_Rewind/Op_Next with no intervening instructions that might invalidate
  ** the cursor.  Hence the following sqlite3VdbeCursorMoveto() call is always
  ** a no-op and can never fail.  But we leave it in place as a safety.
  */
  assert( pC->deferredMoveto==0 );
  rc = sqlite3VdbeCursorMoveto(pC);
  if( NEVER(rc!=SQLITE_OK) ) goto abort_due_to_error;

  if( pC->isTable==0 ){
    assert( !pC->isTable );
    VVA_ONLY(rc =) sqlite3BtreeKeySize(pCrsr, &n64);
    assert( rc==SQLITE_OK );    /* True because of CursorMoveto() call above */
    if( n64>db->aLimit[SQLITE_LIMIT_LENGTH] ){
      goto too_big;
    }
    n = (u32)n64;
  }else{
    VVA_ONLY(rc =) sqlite3BtreeDataSize(pCrsr, &n);
    assert( rc==SQLITE_OK );    /* DataSize() cannot fail */
    if( n>(u32)db->aLimit[SQLITE_LIMIT_LENGTH] ){
      goto too_big;
    }
  }
  if( sqlite3VdbeMemGrow(pOut, n, 0) ){
    goto no_mem;
  }
  pOut->n = n;
  MemSetTypeFlag(pOut, MEM_Blob);
  if( pC->isTable==0 ){
    rc = sqlite3BtreeKey(pCrsr, 0, n, pOut->z);
  }else{
    rc = sqlite3BtreeData(pCrsr, 0, n, pOut->z);
  }
  pOut->enc = SQLITE_UTF8;  /* In case the blob is ever cast to text */
  UPDATE_MAX_BLOBSIZE(pOut);
  REGISTER_TRACE(pOp->p2, pOut);
  break;
}

/* Opcode: Rowid P1 P2 * * *
** Synopsis: r[P2]=rowid
**
** Store in register P2 an integer which is the key of the table entry that
** P1 is currently point to.
**
** P1 can be either an ordinary table or a virtual table.  There used to
** be a separate OP_VRowid opcode for use with virtual tables, but this
** one opcode now works for both table types.
*/
case OP_Rowid: {                 /* out2-prerelease */
  VdbeCursor *pC;
  i64 v;
  sqlite3_vtab *pVtab;
  const sqlite3_module *pModule;

  assert( pOp->p1>=0 && pOp->p1<p->nCursor );
  pC = p->apCsr[pOp->p1];
  assert( pC!=0 );
  assert( pC->pseudoTableReg==0 || pC->nullRow );
  if( pC->nullRow ){
    pOut->flags = MEM_Null;
    break;
  }else if( pC->deferredMoveto ){
    v = pC->movetoTarget;
#ifndef SQLITE_OMIT_VIRTUALTABLE
  }else if( pC->pVtabCursor ){
    pVtab = pC->pVtabCursor->pVtab;
    pModule = pVtab->pModule;
    assert( pModule->xRowid );
    rc = pModule->xRowid(pC->pVtabCursor, &v);
    sqlite3VtabImportErrmsg(p, pVtab);
#endif /* SQLITE_OMIT_VIRTUALTABLE */
  }else{
    assert( pC->pCursor!=0 );
    rc = sqlite3VdbeCursorMoveto(pC);
    if( rc ) goto abort_due_to_error;
    if( pC->rowidIsValid ){
      v = pC->lastRowid;
    }else{
      rc = sqlite3BtreeKeySize(pC->pCursor, &v);
      assert( rc==SQLITE_OK );  /* Always so because of CursorMoveto() above */
    }
  }
  pOut->u.i = v;
  break;
}

/* Opcode: NullRow P1 * * * *
**
** Move the cursor P1 to a null row.  Any OP_Column operations
** that occur while the cursor is on the null row will always
** write a NULL.
*/
case OP_NullRow: {
  VdbeCursor *pC;

  assert( pOp->p1>=0 && pOp->p1<p->nCursor );
  pC = p->apCsr[pOp->p1];
  assert( pC!=0 );
  pC->nullRow = 1;
  pC->rowidIsValid = 0;
  pC->cacheStatus = CACHE_STALE;
  if( pC->pCursor ){
    sqlite3BtreeClearCursor(pC->pCursor);
  }
  break;
}

/* Opcode: Last P1 P2 * * *
**
** The next use of the Rowid or Column or Next instruction for P1 
** will refer to the last entry in the database table or index.
** If the table or index is empty and P2>0, then jump immediately to P2.
** If P2 is 0 or if the table or index is not empty, fall through
** to the following instruction.
*/
case OP_Last: {        /* jump */
  VdbeCursor *pC;
  BtCursor *pCrsr;
  int res;

  assert( pOp->p1>=0 && pOp->p1<p->nCursor );
  pC = p->apCsr[pOp->p1];
  assert( pC!=0 );
  pCrsr = pC->pCursor;
  res = 0;
  assert( pCrsr!=0 );
  rc = sqlite3BtreeLast(pCrsr, &res);
  pC->nullRow = (u8)res;
  pC->deferredMoveto = 0;
  pC->rowidIsValid = 0;
  pC->cacheStatus = CACHE_STALE;
  if( pOp->p2>0 ){
    VdbeBranchTaken(res!=0,2);
    if( res ) pc = pOp->p2 - 1;
  }
  break;
}


/* Opcode: Sort P1 P2 * * *
**
** This opcode does exactly the same thing as OP_Rewind except that
** it increments an undocumented global variable used for testing.
**
** Sorting is accomplished by writing records into a sorting index,
** then rewinding that index and playing it back from beginning to
** end.  We use the OP_Sort opcode instead of OP_Rewind to do the
** rewinding so that the global variable will be incremented and
** regression tests can determine whether or not the optimizer is
** correctly optimizing out sorts.
*/
case OP_SorterSort:    /* jump */
case OP_Sort: {        /* jump */
#ifdef SQLITE_TEST
  sqlite3_sort_count++;
  sqlite3_search_count--;
#endif
  p->aCounter[SQLITE_STMTSTATUS_SORT]++;
  /* Fall through into OP_Rewind */
}
/* Opcode: Rewind P1 P2 * * *
**
** The next use of the Rowid or Column or Next instruction for P1 
** will refer to the first entry in the database table or index.
** If the table or index is empty and P2>0, then jump immediately to P2.
** If P2 is 0 or if the table or index is not empty, fall through
** to the following instruction.
*/
case OP_Rewind: {        /* jump */
  VdbeCursor *pC;
  BtCursor *pCrsr;
  int res;

  assert( pOp->p1>=0 && pOp->p1<p->nCursor );
  pC = p->apCsr[pOp->p1];
  assert( pC!=0 );
  assert( isSorter(pC)==(pOp->opcode==OP_SorterSort) );
  res = 1;
  if( isSorter(pC) ){
    rc = sqlite3VdbeSorterRewind(db, pC, &res);
  }else{
    pCrsr = pC->pCursor;
    assert( pCrsr );
    rc = sqlite3BtreeFirst(pCrsr, &res);
    pC->deferredMoveto = 0;
    pC->cacheStatus = CACHE_STALE;
    pC->rowidIsValid = 0;
  }
  pC->nullRow = (u8)res;
  assert( pOp->p2>0 && pOp->p2<p->nOp );
  VdbeBranchTaken(res!=0,2);
  if( res ){
    pc = pOp->p2 - 1;
  }
  break;
}

/* Opcode: Next P1 P2 P3 P4 P5
**
** Advance cursor P1 so that it points to the next key/data pair in its
** table or index.  If there are no more key/value pairs then fall through
** to the following instruction.  But if the cursor advance was successful,
** jump immediately to P2.
**
** The P1 cursor must be for a real table, not a pseudo-table.  P1 must have
** been opened prior to this opcode or the program will segfault.
**
** The P3 value is a hint to the btree implementation. If P3==1, that
** means P1 is an SQL index and that this instruction could have been
** omitted if that index had been unique.  P3 is usually 0.  P3 is
** always either 0 or 1.
**
** P4 is always of type P4_ADVANCE. The function pointer points to
** sqlite3BtreeNext().
**
** If P5 is positive and the jump is taken, then event counter
** number P5-1 in the prepared statement is incremented.
**
** See also: Prev, NextIfOpen
*/
/* Opcode: NextIfOpen P1 P2 P3 P4 P5
**
** This opcode works just like OP_Next except that if cursor P1 is not
** open it behaves a no-op.
*/
/* Opcode: Prev P1 P2 P3 P4 P5
**
** Back up cursor P1 so that it points to the previous key/data pair in its
** table or index.  If there is no previous key/value pairs then fall through
** to the following instruction.  But if the cursor backup was successful,
** jump immediately to P2.
**
** The P1 cursor must be for a real table, not a pseudo-table.  If P1 is
** not open then the behavior is undefined.
**
** The P3 value is a hint to the btree implementation. If P3==1, that
** means P1 is an SQL index and that this instruction could have been
** omitted if that index had been unique.  P3 is usually 0.  P3 is
** always either 0 or 1.
**
** P4 is always of type P4_ADVANCE. The function pointer points to
** sqlite3BtreePrevious().
**
** If P5 is positive and the jump is taken, then event counter
** number P5-1 in the prepared statement is incremented.
*/
/* Opcode: PrevIfOpen P1 P2 P3 P4 P5
**
** This opcode works just like OP_Prev except that if cursor P1 is not
** open it behaves a no-op.
*/
case OP_SorterNext: {  /* jump */
  VdbeCursor *pC;
  int res;

  pC = p->apCsr[pOp->p1];
  assert( isSorter(pC) );
  res = 0;
  rc = sqlite3VdbeSorterNext(db, pC, &res);
  goto next_tail;
case OP_PrevIfOpen:    /* jump */
case OP_NextIfOpen:    /* jump */
  if( p->apCsr[pOp->p1]==0 ) break;
  /* Fall through */
case OP_Prev:          /* jump */
case OP_Next:          /* jump */
  assert( pOp->p1>=0 && pOp->p1<p->nCursor );
  assert( pOp->p5<ArraySize(p->aCounter) );
  pC = p->apCsr[pOp->p1];
  res = pOp->p3;
  assert( pC!=0 );
  assert( pC->deferredMoveto==0 );
  assert( pC->pCursor );
  assert( res==0 || (res==1 && pC->isTable==0) );
  testcase( res==1 );
  assert( pOp->opcode!=OP_Next || pOp->p4.xAdvance==sqlite3BtreeNext );
  assert( pOp->opcode!=OP_Prev || pOp->p4.xAdvance==sqlite3BtreePrevious );
  assert( pOp->opcode!=OP_NextIfOpen || pOp->p4.xAdvance==sqlite3BtreeNext );
  assert( pOp->opcode!=OP_PrevIfOpen || pOp->p4.xAdvance==sqlite3BtreePrevious);
  rc = pOp->p4.xAdvance(pC->pCursor, &res);
next_tail:
  pC->cacheStatus = CACHE_STALE;
  VdbeBranchTaken(res==0,2);
  if( res==0 ){
    pC->nullRow = 0;
    pc = pOp->p2 - 1;
    p->aCounter[pOp->p5]++;
#ifdef SQLITE_TEST
    sqlite3_search_count++;
#endif
  }else{
    pC->nullRow = 1;
  }
  pC->rowidIsValid = 0;
  goto check_for_interrupt;
}

/* Opcode: IdxInsert P1 P2 P3 * P5
** Synopsis: key=r[P2]
**
** Register P2 holds an SQL index key made using the
** MakeRecord instructions.  This opcode writes that key
** into the index P1.  Data for the entry is nil.
**
** P3 is a flag that provides a hint to the b-tree layer that this
** insert is likely to be an append.
**
** If P5 has the OPFLAG_NCHANGE bit set, then the change counter is
** incremented by this instruction.  If the OPFLAG_NCHANGE bit is clear,
** then the change counter is unchanged.
**
** If P5 has the OPFLAG_USESEEKRESULT bit set, then the cursor must have
** just done a seek to the spot where the new entry is to be inserted.
** This flag avoids doing an extra seek.
**
** This instruction only works for indices.  The equivalent instruction
** for tables is OP_Insert.
*/
case OP_SorterInsert:       /* in2 */
case OP_IdxInsert: {        /* in2 */
  VdbeCursor *pC;
  BtCursor *pCrsr;
  int nKey;
  const char *zKey;

  assert( pOp->p1>=0 && pOp->p1<p->nCursor );
  pC = p->apCsr[pOp->p1];
  assert( pC!=0 );
  assert( isSorter(pC)==(pOp->opcode==OP_SorterInsert) );
  pIn2 = &aMem[pOp->p2];
  assert( pIn2->flags & MEM_Blob );
  pCrsr = pC->pCursor;
  if( pOp->p5 & OPFLAG_NCHANGE ) p->nChange++;
  assert( pCrsr!=0 );
  assert( pC->isTable==0 );
  rc = ExpandBlob(pIn2);
  if( rc==SQLITE_OK ){
    if( isSorter(pC) ){
      rc = sqlite3VdbeSorterWrite(db, pC, pIn2);
    }else{
      nKey = pIn2->n;
      zKey = pIn2->z;
      rc = sqlite3BtreeInsert(pCrsr, zKey, nKey, "", 0, 0, pOp->p3, 
          ((pOp->p5 & OPFLAG_USESEEKRESULT) ? pC->seekResult : 0)
          );
      assert( pC->deferredMoveto==0 );
      pC->cacheStatus = CACHE_STALE;
    }
  }
  break;
}

/* Opcode: IdxDelete P1 P2 P3 * *
** Synopsis: key=r[P2@P3]
**
** The content of P3 registers starting at register P2 form
** an unpacked index key. This opcode removes that entry from the 
** index opened by cursor P1.
*/
case OP_IdxDelete: {
  VdbeCursor *pC;
  BtCursor *pCrsr;
  int res;
  UnpackedRecord r;

  assert( pOp->p3>0 );
  assert( pOp->p2>0 && pOp->p2+pOp->p3<=(p->nMem-p->nCursor)+1 );
  assert( pOp->p1>=0 && pOp->p1<p->nCursor );
  pC = p->apCsr[pOp->p1];
  assert( pC!=0 );
  pCrsr = pC->pCursor;
  assert( pCrsr!=0 );
  assert( pOp->p5==0 );
  r.pKeyInfo = pC->pKeyInfo;
  r.nField = (u16)pOp->p3;
  r.default_rc = 0;
  r.aMem = &aMem[pOp->p2];
#ifdef SQLITE_DEBUG
  { int i; for(i=0; i<r.nField; i++) assert( memIsValid(&r.aMem[i]) ); }
#endif
  rc = sqlite3BtreeMovetoUnpacked(pCrsr, &r, 0, 0, &res);
  if( rc==SQLITE_OK && res==0 ){
    rc = sqlite3BtreeDelete(pCrsr);
  }
  assert( pC->deferredMoveto==0 );
  pC->cacheStatus = CACHE_STALE;
  break;
}

/* Opcode: IdxRowid P1 P2 * * *
** Synopsis: r[P2]=rowid
**
** Write into register P2 an integer which is the last entry in the record at
** the end of the index key pointed to by cursor P1.  This integer should be
** the rowid of the table entry to which this index entry points.
**
** See also: Rowid, MakeRecord.
*/
case OP_IdxRowid: {              /* out2-prerelease */
  BtCursor *pCrsr;
  VdbeCursor *pC;
  i64 rowid;

  assert( pOp->p1>=0 && pOp->p1<p->nCursor );
  pC = p->apCsr[pOp->p1];
  assert( pC!=0 );
  pCrsr = pC->pCursor;
  assert( pCrsr!=0 );
  pOut->flags = MEM_Null;
  rc = sqlite3VdbeCursorMoveto(pC);
  if( NEVER(rc) ) goto abort_due_to_error;
  assert( pC->deferredMoveto==0 );
  assert( pC->isTable==0 );
  if( !pC->nullRow ){
    rowid = 0;  /* Not needed.  Only used to silence a warning. */
    rc = sqlite3VdbeIdxRowid(db, pCrsr, &rowid);
    if( rc!=SQLITE_OK ){
      goto abort_due_to_error;
    }
    pOut->u.i = rowid;
    pOut->flags = MEM_Int;
  }
  break;
}

/* Opcode: IdxGE P1 P2 P3 P4 P5
** Synopsis: key=r[P3@P4]
**
** The P4 register values beginning with P3 form an unpacked index 
** key that omits the PRIMARY KEY.  Compare this key value against the index 
** that P1 is currently pointing to, ignoring the PRIMARY KEY or ROWID 
** fields at the end.
**
** If the P1 index entry is greater than or equal to the key value
** then jump to P2.  Otherwise fall through to the next instruction.
*/
/* Opcode: IdxGT P1 P2 P3 P4 P5
** Synopsis: key=r[P3@P4]
**
** The P4 register values beginning with P3 form an unpacked index 
** key that omits the PRIMARY KEY.  Compare this key value against the index 
** that P1 is currently pointing to, ignoring the PRIMARY KEY or ROWID 
** fields at the end.
**
** If the P1 index entry is greater than the key value
** then jump to P2.  Otherwise fall through to the next instruction.
*/
/* Opcode: IdxLT P1 P2 P3 P4 P5
** Synopsis: key=r[P3@P4]
**
** The P4 register values beginning with P3 form an unpacked index 
** key that omits the PRIMARY KEY or ROWID.  Compare this key value against
** the index that P1 is currently pointing to, ignoring the PRIMARY KEY or
** ROWID on the P1 index.
**
** If the P1 index entry is less than the key value then jump to P2.
** Otherwise fall through to the next instruction.
*/
/* Opcode: IdxLE P1 P2 P3 P4 P5
** Synopsis: key=r[P3@P4]
**
** The P4 register values beginning with P3 form an unpacked index 
** key that omits the PRIMARY KEY or ROWID.  Compare this key value against
** the index that P1 is currently pointing to, ignoring the PRIMARY KEY or
** ROWID on the P1 index.
**
** If the P1 index entry is less than or equal to the key value then jump
** to P2. Otherwise fall through to the next instruction.
*/
case OP_IdxLE:          /* jump */
case OP_IdxGT:          /* jump */
case OP_IdxLT:          /* jump */
case OP_IdxGE:  {       /* jump */
  VdbeCursor *pC;
  int res;
  UnpackedRecord r;

  assert( pOp->p1>=0 && pOp->p1<p->nCursor );
  pC = p->apCsr[pOp->p1];
  assert( pC!=0 );
  assert( pC->isOrdered );
  assert( pC->pCursor!=0);
  assert( pC->deferredMoveto==0 );
  assert( pOp->p5==0 || pOp->p5==1 );
  assert( pOp->p4type==P4_INT32 );
  r.pKeyInfo = pC->pKeyInfo;
  r.nField = (u16)pOp->p4.i;
  if( pOp->opcode<OP_IdxLT ){
    assert( pOp->opcode==OP_IdxLE || pOp->opcode==OP_IdxGT );
    r.default_rc = -1;
  }else{
    assert( pOp->opcode==OP_IdxGE || pOp->opcode==OP_IdxLT );
    r.default_rc = 0;
  }
  r.aMem = &aMem[pOp->p3];
#ifdef SQLITE_DEBUG
  { int i; for(i=0; i<r.nField; i++) assert( memIsValid(&r.aMem[i]) ); }
#endif
  res = 0;  /* Not needed.  Only used to silence a warning. */
  rc = sqlite3VdbeIdxKeyCompare(pC, &r, &res);
  assert( (OP_IdxLE&1)==(OP_IdxLT&1) && (OP_IdxGE&1)==(OP_IdxGT&1) );
  if( (pOp->opcode&1)==(OP_IdxLT&1) ){
    assert( pOp->opcode==OP_IdxLE || pOp->opcode==OP_IdxLT );
    res = -res;
  }else{
    assert( pOp->opcode==OP_IdxGE || pOp->opcode==OP_IdxGT );
    res++;
  }
  VdbeBranchTaken(res>0,2);
  if( res>0 ){
    pc = pOp->p2 - 1 ;
  }
  break;
}

/* Opcode: Destroy P1 P2 P3 * *
**
** Delete an entire database table or index whose root page in the database
** file is given by P1.
**
** The table being destroyed is in the main database file if P3==0.  If
** P3==1 then the table to be clear is in the auxiliary database file
** that is used to store tables create using CREATE TEMPORARY TABLE.
**
** If AUTOVACUUM is enabled then it is possible that another root page
** might be moved into the newly deleted root page in order to keep all
** root pages contiguous at the beginning of the database.  The former
** value of the root page that moved - its value before the move occurred -
** is stored in register P2.  If no page 
** movement was required (because the table being dropped was already 
** the last one in the database) then a zero is stored in register P2.
** If AUTOVACUUM is disabled then a zero is stored in register P2.
**
** See also: Clear
*/
case OP_Destroy: {     /* out2-prerelease */
  int iMoved;
  int iCnt;
  Vdbe *pVdbe;
  int iDb;

  assert( p->readOnly==0 );
#ifndef SQLITE_OMIT_VIRTUALTABLE
  iCnt = 0;
  for(pVdbe=db->pVdbe; pVdbe; pVdbe = pVdbe->pNext){
    if( pVdbe->magic==VDBE_MAGIC_RUN && pVdbe->bIsReader 
     && pVdbe->inVtabMethod<2 && pVdbe->pc>=0 
    ){
      iCnt++;
    }
  }
#else
  iCnt = db->nVdbeRead;
#endif
  pOut->flags = MEM_Null;
  if( iCnt>1 ){
    rc = SQLITE_LOCKED;
    p->errorAction = OE_Abort;
  }else{
    iDb = pOp->p3;
    assert( iCnt==1 );
    assert( (p->btreeMask & (((yDbMask)1)<<iDb))!=0 );
    iMoved = 0;  /* Not needed.  Only to silence a warning. */
    rc = sqlite3BtreeDropTable(db->aDb[iDb].pBt, pOp->p1, &iMoved);
    pOut->flags = MEM_Int;
    pOut->u.i = iMoved;
#ifndef SQLITE_OMIT_AUTOVACUUM
    if( rc==SQLITE_OK && iMoved!=0 ){
      sqlite3RootPageMoved(db, iDb, iMoved, pOp->p1);
      /* All OP_Destroy operations occur on the same btree */
      assert( resetSchemaOnFault==0 || resetSchemaOnFault==iDb+1 );
      resetSchemaOnFault = iDb+1;
    }
#endif
  }
  break;
}

/* Opcode: Clear P1 P2 P3
**
** Delete all contents of the database table or index whose root page
** in the database file is given by P1.  But, unlike Destroy, do not
** remove the table or index from the database file.
**
** The table being clear is in the main database file if P2==0.  If
** P2==1 then the table to be clear is in the auxiliary database file
** that is used to store tables create using CREATE TEMPORARY TABLE.
**
** If the P3 value is non-zero, then the table referred to must be an
** intkey table (an SQL table, not an index). In this case the row change 
** count is incremented by the number of rows in the table being cleared. 
** If P3 is greater than zero, then the value stored in register P3 is
** also incremented by the number of rows in the table being cleared.
**
** See also: Destroy
*/
case OP_Clear: {
  int nChange;
 
  nChange = 0;
  assert( p->readOnly==0 );
  assert( (p->btreeMask & (((yDbMask)1)<<pOp->p2))!=0 );
  rc = sqlite3BtreeClearTable(
      db->aDb[pOp->p2].pBt, pOp->p1, (pOp->p3 ? &nChange : 0)
  );
  if( pOp->p3 ){
    p->nChange += nChange;
    if( pOp->p3>0 ){
      assert( memIsValid(&aMem[pOp->p3]) );
      memAboutToChange(p, &aMem[pOp->p3]);
      aMem[pOp->p3].u.i += nChange;
    }
  }
  break;
}

/* Opcode: ResetSorter P1 * * * *
**
** Delete all contents from the ephemeral table or sorter
** that is open on cursor P1.
**
** This opcode only works for cursors used for sorting and
** opened with OP_OpenEphemeral or OP_SorterOpen.
*/
case OP_ResetSorter: {
  VdbeCursor *pC;
 
  assert( pOp->p1>=0 && pOp->p1<p->nCursor );
  pC = p->apCsr[pOp->p1];
  assert( pC!=0 );
  if( pC->pSorter ){
    sqlite3VdbeSorterReset(db, pC->pSorter);
  }else{
    assert( pC->isEphemeral );
    rc = sqlite3BtreeClearTableOfCursor(pC->pCursor);
  }
  break;
}

/* Opcode: CreateTable P1 P2 * * *
** Synopsis: r[P2]=root iDb=P1
**
** Allocate a new table in the main database file if P1==0 or in the
** auxiliary database file if P1==1 or in an attached database if
** P1>1.  Write the root page number of the new table into
** register P2
**
** The difference between a table and an index is this:  A table must
** have a 4-byte integer key and can have arbitrary data.  An index
** has an arbitrary key but no data.
**
** See also: CreateIndex
*/
/* Opcode: CreateIndex P1 P2 * * *
** Synopsis: r[P2]=root iDb=P1
**
** Allocate a new index in the main database file if P1==0 or in the
** auxiliary database file if P1==1 or in an attached database if
** P1>1.  Write the root page number of the new table into
** register P2.
**
** See documentation on OP_CreateTable for additional information.
*/
case OP_CreateIndex:            /* out2-prerelease */
case OP_CreateTable: {          /* out2-prerelease */
  int pgno;
  int flags;
  Db *pDb;

  pgno = 0;
  assert( pOp->p1>=0 && pOp->p1<db->nDb );
  assert( (p->btreeMask & (((yDbMask)1)<<pOp->p1))!=0 );
  assert( p->readOnly==0 );
  pDb = &db->aDb[pOp->p1];
  assert( pDb->pBt!=0 );
  if( pOp->opcode==OP_CreateTable ){
    /* flags = BTREE_INTKEY; */
    flags = BTREE_INTKEY;
  }else{
    flags = BTREE_BLOBKEY;
  }
  rc = sqlite3BtreeCreateTable(pDb->pBt, &pgno, flags);
  pOut->u.i = pgno;
  break;
}

/* Opcode: ParseSchema P1 * * P4 *
**
** Read and parse all entries from the SQLITE_MASTER table of database P1
** that match the WHERE clause P4. 
**
** This opcode invokes the parser to create a new virtual machine,
** then runs the new virtual machine.  It is thus a re-entrant opcode.
*/
case OP_ParseSchema: {
  int iDb;
  const char *zMaster;
  char *zSql;
  InitData initData;

  /* Any prepared statement that invokes this opcode will hold mutexes
  ** on every btree.  This is a prerequisite for invoking 
  ** sqlite3InitCallback().
  */
#ifdef SQLITE_DEBUG
  for(iDb=0; iDb<db->nDb; iDb++){
    assert( iDb==1 || sqlite3BtreeHoldsMutex(db->aDb[iDb].pBt) );
  }
#endif

  iDb = pOp->p1;
  assert( iDb>=0 && iDb<db->nDb );
  assert( DbHasProperty(db, iDb, DB_SchemaLoaded) );
  /* Used to be a conditional */ {
    zMaster = SCHEMA_TABLE(iDb);
    initData.db = db;
    initData.iDb = pOp->p1;
    initData.pzErrMsg = &p->zErrMsg;
    zSql = sqlite3MPrintf(db,
       "SELECT name, rootpage, sql FROM '%q'.%s WHERE %s ORDER BY rowid",
       db->aDb[iDb].zName, zMaster, pOp->p4.z);
    if( zSql==0 ){
      rc = SQLITE_NOMEM;
    }else{
      assert( db->init.busy==0 );
      db->init.busy = 1;
      initData.rc = SQLITE_OK;
      assert( !db->mallocFailed );
      rc = sqlite3_exec(db, zSql, sqlite3InitCallback, &initData, 0);
      if( rc==SQLITE_OK ) rc = initData.rc;
      sqlite3DbFree(db, zSql);
      db->init.busy = 0;
    }
  }
  if( rc ) sqlite3ResetAllSchemasOfConnection(db);
  if( rc==SQLITE_NOMEM ){
    goto no_mem;
  }
  break;  
}

#if !defined(SQLITE_OMIT_ANALYZE)
/* Opcode: LoadAnalysis P1 * * * *
**
** Read the sqlite_stat1 table for database P1 and load the content
** of that table into the internal index hash table.  This will cause
** the analysis to be used when preparing all subsequent queries.
*/
case OP_LoadAnalysis: {
  assert( pOp->p1>=0 && pOp->p1<db->nDb );
  rc = sqlite3AnalysisLoad(db, pOp->p1);
  break;  
}
#endif /* !defined(SQLITE_OMIT_ANALYZE) */

/* Opcode: DropTable P1 * * P4 *
**
** Remove the internal (in-memory) data structures that describe
** the table named P4 in database P1.  This is called after a table
** is dropped in order to keep the internal representation of the
** schema consistent with what is on disk.
*/
case OP_DropTable: {
  sqlite3UnlinkAndDeleteTable(db, pOp->p1, pOp->p4.z);
  break;
}

/* Opcode: DropIndex P1 * * P4 *
**
** Remove the internal (in-memory) data structures that describe
** the index named P4 in database P1.  This is called after an index
** is dropped in order to keep the internal representation of the
** schema consistent with what is on disk.
*/
case OP_DropIndex: {
  sqlite3UnlinkAndDeleteIndex(db, pOp->p1, pOp->p4.z);
  break;
}

/* Opcode: DropTrigger P1 * * P4 *
**
** Remove the internal (in-memory) data structures that describe
** the trigger named P4 in database P1.  This is called after a trigger
** is dropped in order to keep the internal representation of the
** schema consistent with what is on disk.
*/
case OP_DropTrigger: {
  sqlite3UnlinkAndDeleteTrigger(db, pOp->p1, pOp->p4.z);
  break;
}


#ifndef SQLITE_OMIT_INTEGRITY_CHECK
/* Opcode: IntegrityCk P1 P2 P3 * P5
**
** Do an analysis of the currently open database.  Store in
** register P1 the text of an error message describing any problems.
** If no problems are found, store a NULL in register P1.
**
** The register P3 contains the maximum number of allowed errors.
** At most reg(P3) errors will be reported.
** In other words, the analysis stops as soon as reg(P1) errors are 
** seen.  Reg(P1) is updated with the number of errors remaining.
**
** The root page numbers of all tables in the database are integer
** stored in reg(P1), reg(P1+1), reg(P1+2), ....  There are P2 tables
** total.
**
** If P5 is not zero, the check is done on the auxiliary database
** file, not the main database file.
**
** This opcode is used to implement the integrity_check pragma.
*/
case OP_IntegrityCk: {
  int nRoot;      /* Number of tables to check.  (Number of root pages.) */
  int *aRoot;     /* Array of rootpage numbers for tables to be checked */
  int j;          /* Loop counter */
  int nErr;       /* Number of errors reported */
  char *z;        /* Text of the error report */
  Mem *pnErr;     /* Register keeping track of errors remaining */

  assert( p->bIsReader );
  nRoot = pOp->p2;
  assert( nRoot>0 );
  aRoot = sqlite3DbMallocRaw(db, sizeof(int)*(nRoot+1) );
  if( aRoot==0 ) goto no_mem;
  assert( pOp->p3>0 && pOp->p3<=(p->nMem-p->nCursor) );
  pnErr = &aMem[pOp->p3];
  assert( (pnErr->flags & MEM_Int)!=0 );
  assert( (pnErr->flags & (MEM_Str|MEM_Blob))==0 );
  pIn1 = &aMem[pOp->p1];
  for(j=0; j<nRoot; j++){
    aRoot[j] = (int)sqlite3VdbeIntValue(&pIn1[j]);
  }
  aRoot[j] = 0;
  assert( pOp->p5<db->nDb );
  assert( (p->btreeMask & (((yDbMask)1)<<pOp->p5))!=0 );
  z = sqlite3BtreeIntegrityCheck(db->aDb[pOp->p5].pBt, aRoot, nRoot,
                                 (int)pnErr->u.i, &nErr);
  sqlite3DbFree(db, aRoot);
  pnErr->u.i -= nErr;
  sqlite3VdbeMemSetNull(pIn1);
  if( nErr==0 ){
    assert( z==0 );
  }else if( z==0 ){
    goto no_mem;
  }else{
    sqlite3VdbeMemSetStr(pIn1, z, -1, SQLITE_UTF8, sqlite3_free);
  }
  UPDATE_MAX_BLOBSIZE(pIn1);
  sqlite3VdbeChangeEncoding(pIn1, encoding);
  break;
}
#endif /* SQLITE_OMIT_INTEGRITY_CHECK */

/* Opcode: RowSetAdd P1 P2 * * *
** Synopsis:  rowset(P1)=r[P2]
**
** Insert the integer value held by register P2 into a boolean index
** held in register P1.
**
** An assertion fails if P2 is not an integer.
*/
case OP_RowSetAdd: {       /* in1, in2 */
  pIn1 = &aMem[pOp->p1];
  pIn2 = &aMem[pOp->p2];
  assert( (pIn2->flags & MEM_Int)!=0 );
  if( (pIn1->flags & MEM_RowSet)==0 ){
    sqlite3VdbeMemSetRowSet(pIn1);
    if( (pIn1->flags & MEM_RowSet)==0 ) goto no_mem;
  }
  sqlite3RowSetInsert(pIn1->u.pRowSet, pIn2->u.i);
  break;
}

/* Opcode: RowSetRead P1 P2 P3 * *
** Synopsis:  r[P3]=rowset(P1)
**
** Extract the smallest value from boolean index P1 and put that value into
** register P3.  Or, if boolean index P1 is initially empty, leave P3
** unchanged and jump to instruction P2.
*/
case OP_RowSetRead: {       /* jump, in1, out3 */
  i64 val;

  pIn1 = &aMem[pOp->p1];
  if( (pIn1->flags & MEM_RowSet)==0 
   || sqlite3RowSetNext(pIn1->u.pRowSet, &val)==0
  ){
    /* The boolean index is empty */
    sqlite3VdbeMemSetNull(pIn1);
    pc = pOp->p2 - 1;
    VdbeBranchTaken(1,2);
  }else{
    /* A value was pulled from the index */
    sqlite3VdbeMemSetInt64(&aMem[pOp->p3], val);
    VdbeBranchTaken(0,2);
  }
  goto check_for_interrupt;
}

/* Opcode: RowSetTest P1 P2 P3 P4
** Synopsis: if r[P3] in rowset(P1) goto P2
**
** Register P3 is assumed to hold a 64-bit integer value. If register P1
** contains a RowSet object and that RowSet object contains
** the value held in P3, jump to register P2. Otherwise, insert the
** integer in P3 into the RowSet and continue on to the
** next opcode.
**
** The RowSet object is optimized for the case where successive sets
** of integers, where each set contains no duplicates. Each set
** of values is identified by a unique P4 value. The first set
** must have P4==0, the final set P4=-1.  P4 must be either -1 or
** non-negative.  For non-negative values of P4 only the lower 4
** bits are significant.
**
** This allows optimizations: (a) when P4==0 there is no need to test
** the rowset object for P3, as it is guaranteed not to contain it,
** (b) when P4==-1 there is no need to insert the value, as it will
** never be tested for, and (c) when a value that is part of set X is
** inserted, there is no need to search to see if the same value was
** previously inserted as part of set X (only if it was previously
** inserted as part of some other set).
*/
case OP_RowSetTest: {                     /* jump, in1, in3 */
  int iSet;
  int exists;

  pIn1 = &aMem[pOp->p1];
  pIn3 = &aMem[pOp->p3];
  iSet = pOp->p4.i;
  assert( pIn3->flags&MEM_Int );

  /* If there is anything other than a rowset object in memory cell P1,
  ** delete it now and initialize P1 with an empty rowset
  */
  if( (pIn1->flags & MEM_RowSet)==0 ){
    sqlite3VdbeMemSetRowSet(pIn1);
    if( (pIn1->flags & MEM_RowSet)==0 ) goto no_mem;
  }

  assert( pOp->p4type==P4_INT32 );
  assert( iSet==-1 || iSet>=0 );
  if( iSet ){
    exists = sqlite3RowSetTest(pIn1->u.pRowSet, iSet, pIn3->u.i);
    VdbeBranchTaken(exists!=0,2);
    if( exists ){
      pc = pOp->p2 - 1;
      break;
    }
  }
  if( iSet>=0 ){
    sqlite3RowSetInsert(pIn1->u.pRowSet, pIn3->u.i);
  }
  break;
}


#ifndef SQLITE_OMIT_TRIGGER

/* Opcode: Program P1 P2 P3 P4 P5
**
** Execute the trigger program passed as P4 (type P4_SUBPROGRAM). 
**
** P1 contains the address of the memory cell that contains the first memory 
** cell in an array of values used as arguments to the sub-program. P2 
** contains the address to jump to if the sub-program throws an IGNORE 
** exception using the RAISE() function. Register P3 contains the address 
** of a memory cell in this (the parent) VM that is used to allocate the 
** memory required by the sub-vdbe at runtime.
**
** P4 is a pointer to the VM containing the trigger program.
**
** If P5 is non-zero, then recursive program invocation is enabled.
*/
case OP_Program: {        /* jump */
  int nMem;               /* Number of memory registers for sub-program */
  int nByte;              /* Bytes of runtime space required for sub-program */
  Mem *pRt;               /* Register to allocate runtime space */
  Mem *pMem;              /* Used to iterate through memory cells */
  Mem *pEnd;              /* Last memory cell in new array */
  VdbeFrame *pFrame;      /* New vdbe frame to execute in */
  SubProgram *pProgram;   /* Sub-program to execute */
  void *t;                /* Token identifying trigger */

  pProgram = pOp->p4.pProgram;
  pRt = &aMem[pOp->p3];
  assert( pProgram->nOp>0 );
  
  /* If the p5 flag is clear, then recursive invocation of triggers is 
  ** disabled for backwards compatibility (p5 is set if this sub-program
  ** is really a trigger, not a foreign key action, and the flag set
  ** and cleared by the "PRAGMA recursive_triggers" command is clear).
  ** 
  ** It is recursive invocation of triggers, at the SQL level, that is 
  ** disabled. In some cases a single trigger may generate more than one 
  ** SubProgram (if the trigger may be executed with more than one different 
  ** ON CONFLICT algorithm). SubProgram structures associated with a
  ** single trigger all have the same value for the SubProgram.token 
  ** variable.  */
  if( pOp->p5 ){
    t = pProgram->token;
    for(pFrame=p->pFrame; pFrame && pFrame->token!=t; pFrame=pFrame->pParent);
    if( pFrame ) break;
  }

  if( p->nFrame>=db->aLimit[SQLITE_LIMIT_TRIGGER_DEPTH] ){
    rc = SQLITE_ERROR;
    sqlite3SetString(&p->zErrMsg, db, "too many levels of trigger recursion");
    break;
  }

  /* Register pRt is used to store the memory required to save the state
  ** of the current program, and the memory required at runtime to execute
  ** the trigger program. If this trigger has been fired before, then pRt 
  ** is already allocated. Otherwise, it must be initialized.  */
  if( (pRt->flags&MEM_Frame)==0 ){
    /* SubProgram.nMem is set to the number of memory cells used by the 
    ** program stored in SubProgram.aOp. As well as these, one memory
    ** cell is required for each cursor used by the program. Set local
    ** variable nMem (and later, VdbeFrame.nChildMem) to this value.
    */
    nMem = pProgram->nMem + pProgram->nCsr;
    nByte = ROUND8(sizeof(VdbeFrame))
              + nMem * sizeof(Mem)
              + pProgram->nCsr * sizeof(VdbeCursor *)
              + pProgram->nOnce * sizeof(u8);
    pFrame = sqlite3DbMallocZero(db, nByte);
    if( !pFrame ){
      goto no_mem;
    }
    sqlite3VdbeMemRelease(pRt);
    pRt->flags = MEM_Frame;
    pRt->u.pFrame = pFrame;

    pFrame->v = p;
    pFrame->nChildMem = nMem;
    pFrame->nChildCsr = pProgram->nCsr;
    pFrame->pc = pc;
    pFrame->aMem = p->aMem;
    pFrame->nMem = p->nMem;
    pFrame->apCsr = p->apCsr;
    pFrame->nCursor = p->nCursor;
    pFrame->aOp = p->aOp;
    pFrame->nOp = p->nOp;
    pFrame->token = pProgram->token;
    pFrame->aOnceFlag = p->aOnceFlag;
    pFrame->nOnceFlag = p->nOnceFlag;

    pEnd = &VdbeFrameMem(pFrame)[pFrame->nChildMem];
    for(pMem=VdbeFrameMem(pFrame); pMem!=pEnd; pMem++){
      pMem->flags = MEM_Undefined;
      pMem->db = db;
    }
  }else{
    pFrame = pRt->u.pFrame;
    assert( pProgram->nMem+pProgram->nCsr==pFrame->nChildMem );
    assert( pProgram->nCsr==pFrame->nChildCsr );
    assert( pc==pFrame->pc );
  }

  p->nFrame++;
  pFrame->pParent = p->pFrame;
  pFrame->lastRowid = lastRowid;
  pFrame->nChange = p->nChange;
  p->nChange = 0;
  p->pFrame = pFrame;
  p->aMem = aMem = &VdbeFrameMem(pFrame)[-1];
  p->nMem = pFrame->nChildMem;
  p->nCursor = (u16)pFrame->nChildCsr;
  p->apCsr = (VdbeCursor **)&aMem[p->nMem+1];
  p->aOp = aOp = pProgram->aOp;
  p->nOp = pProgram->nOp;
  p->aOnceFlag = (u8 *)&p->apCsr[p->nCursor];
  p->nOnceFlag = pProgram->nOnce;
  pc = -1;
  memset(p->aOnceFlag, 0, p->nOnceFlag);

  break;
}

/* Opcode: Param P1 P2 * * *
**
** This opcode is only ever present in sub-programs called via the 
** OP_Program instruction. Copy a value currently stored in a memory 
** cell of the calling (parent) frame to cell P2 in the current frames 
** address space. This is used by trigger programs to access the new.* 
** and old.* values.
**
** The address of the cell in the parent frame is determined by adding
** the value of the P1 argument to the value of the P1 argument to the
** calling OP_Program instruction.
*/
case OP_Param: {           /* out2-prerelease */
  VdbeFrame *pFrame;
  Mem *pIn;
  pFrame = p->pFrame;
  pIn = &pFrame->aMem[pOp->p1 + pFrame->aOp[pFrame->pc].p1];   
  sqlite3VdbeMemShallowCopy(pOut, pIn, MEM_Ephem);
  break;
}

#endif /* #ifndef SQLITE_OMIT_TRIGGER */

#ifndef SQLITE_OMIT_FOREIGN_KEY
/* Opcode: FkCounter P1 P2 * * *
** Synopsis: fkctr[P1]+=P2
**
** Increment a "constraint counter" by P2 (P2 may be negative or positive).
** If P1 is non-zero, the database constraint counter is incremented 
** (deferred foreign key constraints). Otherwise, if P1 is zero, the 
** statement counter is incremented (immediate foreign key constraints).
*/
case OP_FkCounter: {
  if( db->flags & SQLITE_DeferFKs ){
    db->nDeferredImmCons += pOp->p2;
  }else if( pOp->p1 ){
    db->nDeferredCons += pOp->p2;
  }else{
    p->nFkConstraint += pOp->p2;
  }
  break;
}

/* Opcode: FkIfZero P1 P2 * * *
** Synopsis: if fkctr[P1]==0 goto P2
**
** This opcode tests if a foreign key constraint-counter is currently zero.
** If so, jump to instruction P2. Otherwise, fall through to the next 
** instruction.
**
** If P1 is non-zero, then the jump is taken if the database constraint-counter
** is zero (the one that counts deferred constraint violations). If P1 is
** zero, the jump is taken if the statement constraint-counter is zero
** (immediate foreign key constraint violations).
*/
case OP_FkIfZero: {         /* jump */
  if( pOp->p1 ){
    VdbeBranchTaken(db->nDeferredCons==0 && db->nDeferredImmCons==0, 2);
    if( db->nDeferredCons==0 && db->nDeferredImmCons==0 ) pc = pOp->p2-1;
  }else{
    VdbeBranchTaken(p->nFkConstraint==0 && db->nDeferredImmCons==0, 2);
    if( p->nFkConstraint==0 && db->nDeferredImmCons==0 ) pc = pOp->p2-1;
  }
  break;
}
#endif /* #ifndef SQLITE_OMIT_FOREIGN_KEY */

#ifndef SQLITE_OMIT_AUTOINCREMENT
/* Opcode: MemMax P1 P2 * * *
** Synopsis: r[P1]=max(r[P1],r[P2])
**
** P1 is a register in the root frame of this VM (the root frame is
** different from the current frame if this instruction is being executed
** within a sub-program). Set the value of register P1 to the maximum of 
** its current value and the value in register P2.
**
** This instruction throws an error if the memory cell is not initially
** an integer.
*/
case OP_MemMax: {        /* in2 */
  VdbeFrame *pFrame;
  if( p->pFrame ){
    for(pFrame=p->pFrame; pFrame->pParent; pFrame=pFrame->pParent);
    pIn1 = &pFrame->aMem[pOp->p1];
  }else{
    pIn1 = &aMem[pOp->p1];
  }
  assert( memIsValid(pIn1) );
  sqlite3VdbeMemIntegerify(pIn1);
  pIn2 = &aMem[pOp->p2];
  sqlite3VdbeMemIntegerify(pIn2);
  if( pIn1->u.i<pIn2->u.i){
    pIn1->u.i = pIn2->u.i;
  }
  break;
}
#endif /* SQLITE_OMIT_AUTOINCREMENT */

/* Opcode: IfPos P1 P2 * * *
** Synopsis: if r[P1]>0 goto P2
**
** If the value of register P1 is 1 or greater, jump to P2.
**
** It is illegal to use this instruction on a register that does
** not contain an integer.  An assertion fault will result if you try.
*/
case OP_IfPos: {        /* jump, in1 */
  pIn1 = &aMem[pOp->p1];
  assert( pIn1->flags&MEM_Int );
  VdbeBranchTaken( pIn1->u.i>0, 2);
  if( pIn1->u.i>0 ){
     pc = pOp->p2 - 1;
  }
  break;
}

/* Opcode: IfNeg P1 P2 * * *
** Synopsis: if r[P1]<0 goto P2
**
** If the value of register P1 is less than zero, jump to P2. 
**
** It is illegal to use this instruction on a register that does
** not contain an integer.  An assertion fault will result if you try.
*/
case OP_IfNeg: {        /* jump, in1 */
  pIn1 = &aMem[pOp->p1];
  assert( pIn1->flags&MEM_Int );
  VdbeBranchTaken(pIn1->u.i<0, 2);
  if( pIn1->u.i<0 ){
     pc = pOp->p2 - 1;
  }
  break;
}

/* Opcode: IfZero P1 P2 P3 * *
** Synopsis: r[P1]+=P3, if r[P1]==0 goto P2
**
** The register P1 must contain an integer.  Add literal P3 to the
** value in register P1.  If the result is exactly 0, jump to P2. 
**
** It is illegal to use this instruction on a register that does
** not contain an integer.  An assertion fault will result if you try.
*/
case OP_IfZero: {        /* jump, in1 */
  pIn1 = &aMem[pOp->p1];
  assert( pIn1->flags&MEM_Int );
  pIn1->u.i += pOp->p3;
  VdbeBranchTaken(pIn1->u.i==0, 2);
  if( pIn1->u.i==0 ){
     pc = pOp->p2 - 1;
  }
  break;
}

/* Opcode: AggStep * P2 P3 P4 P5
** Synopsis: accum=r[P3] step(r[P2@P5])
**
** Execute the step function for an aggregate.  The
** function has P5 arguments.   P4 is a pointer to the FuncDef
** structure that specifies the function.  Use register
** P3 as the accumulator.
**
** The P5 arguments are taken from register P2 and its
** successors.
*/
case OP_AggStep: {
  int n;
  int i;
  Mem *pMem;
  Mem *pRec;
  sqlite3_context ctx;
  sqlite3_value **apVal;

  n = pOp->p5;
  assert( n>=0 );
  pRec = &aMem[pOp->p2];
  apVal = p->apArg;
  assert( apVal || n==0 );
  for(i=0; i<n; i++, pRec++){
    assert( memIsValid(pRec) );
    apVal[i] = pRec;
    memAboutToChange(p, pRec);
  }
  ctx.pFunc = pOp->p4.pFunc;
  assert( pOp->p3>0 && pOp->p3<=(p->nMem-p->nCursor) );
  ctx.pMem = pMem = &aMem[pOp->p3];
  pMem->n++;
  ctx.s.flags = MEM_Null;
  ctx.s.z = 0;
  ctx.s.zMalloc = 0;
  ctx.s.xDel = 0;
  ctx.s.db = db;
  ctx.isError = 0;
  ctx.pColl = 0;
  ctx.skipFlag = 0;
  if( ctx.pFunc->funcFlags & SQLITE_FUNC_NEEDCOLL ){
    assert( pOp>p->aOp );
    assert( pOp[-1].p4type==P4_COLLSEQ );
    assert( pOp[-1].opcode==OP_CollSeq );
    ctx.pColl = pOp[-1].p4.pColl;
  }
  (ctx.pFunc->xStep)(&ctx, n, apVal); /* IMP: R-24505-23230 */
  if( ctx.isError ){
    sqlite3SetString(&p->zErrMsg, db, "%s", sqlite3_value_text(&ctx.s));
    rc = ctx.isError;
  }
  if( ctx.skipFlag ){
    assert( pOp[-1].opcode==OP_CollSeq );
    i = pOp[-1].p1;
    if( i ) sqlite3VdbeMemSetInt64(&aMem[i], 1);
  }

  sqlite3VdbeMemRelease(&ctx.s);

  break;
}

/* Opcode: AggFinal P1 P2 * P4 *
** Synopsis: accum=r[P1] N=P2
**
** Execute the finalizer function for an aggregate.  P1 is
** the memory location that is the accumulator for the aggregate.
**
** P2 is the number of arguments that the step function takes and
** P4 is a pointer to the FuncDef for this function.  The P2
** argument is not used by this opcode.  It is only there to disambiguate
** functions that can take varying numbers of arguments.  The
** P4 argument is only needed for the degenerate case where
** the step function was not previously called.
*/
case OP_AggFinal: {
  Mem *pMem;
  assert( pOp->p1>0 && pOp->p1<=(p->nMem-p->nCursor) );
  pMem = &aMem[pOp->p1];
  assert( (pMem->flags & ~(MEM_Null|MEM_Agg))==0 );
  rc = sqlite3VdbeMemFinalize(pMem, pOp->p4.pFunc);
  if( rc ){
    sqlite3SetString(&p->zErrMsg, db, "%s", sqlite3_value_text(pMem));
  }
  sqlite3VdbeChangeEncoding(pMem, encoding);
  UPDATE_MAX_BLOBSIZE(pMem);
  if( sqlite3VdbeMemTooBig(pMem) ){
    goto too_big;
  }
  break;
}

#ifndef SQLITE_OMIT_WAL
/* Opcode: Checkpoint P1 P2 P3 * *
**
** Checkpoint database P1. This is a no-op if P1 is not currently in
** WAL mode. Parameter P2 is one of SQLITE_CHECKPOINT_PASSIVE, FULL
** or RESTART.  Write 1 or 0 into mem[P3] if the checkpoint returns
** SQLITE_BUSY or not, respectively.  Write the number of pages in the
** WAL after the checkpoint into mem[P3+1] and the number of pages
** in the WAL that have been checkpointed after the checkpoint
** completes into mem[P3+2].  However on an error, mem[P3+1] and
** mem[P3+2] are initialized to -1.
*/
case OP_Checkpoint: {
  int i;                          /* Loop counter */
  int aRes[3];                    /* Results */
  Mem *pMem;                      /* Write results here */

  assert( p->readOnly==0 );
  aRes[0] = 0;
  aRes[1] = aRes[2] = -1;
  assert( pOp->p2==SQLITE_CHECKPOINT_PASSIVE
       || pOp->p2==SQLITE_CHECKPOINT_FULL
       || pOp->p2==SQLITE_CHECKPOINT_RESTART
  );
  rc = sqlite3Checkpoint(db, pOp->p1, pOp->p2, &aRes[1], &aRes[2]);
  if( rc==SQLITE_BUSY ){
    rc = SQLITE_OK;
    aRes[0] = 1;
  }
  for(i=0, pMem = &aMem[pOp->p3]; i<3; i++, pMem++){
    sqlite3VdbeMemSetInt64(pMem, (i64)aRes[i]);
  }    
  break;
};  
#endif

#ifndef SQLITE_OMIT_PRAGMA
/* Opcode: JournalMode P1 P2 P3 * *
**
** Change the journal mode of database P1 to P3. P3 must be one of the
** PAGER_JOURNALMODE_XXX values. If changing between the various rollback
** modes (delete, truncate, persist, off and memory), this is a simple
** operation. No IO is required.
**
** If changing into or out of WAL mode the procedure is more complicated.
**
** Write a string containing the final journal-mode to register P2.
*/
case OP_JournalMode: {    /* out2-prerelease */
  Btree *pBt;                     /* Btree to change journal mode of */
  Pager *pPager;                  /* Pager associated with pBt */
  int eNew;                       /* New journal mode */
  int eOld;                       /* The old journal mode */
#ifndef SQLITE_OMIT_WAL
  const char *zFilename;          /* Name of database file for pPager */
#endif

  eNew = pOp->p3;
  assert( eNew==PAGER_JOURNALMODE_DELETE 
       || eNew==PAGER_JOURNALMODE_TRUNCATE 
       || eNew==PAGER_JOURNALMODE_PERSIST 
       || eNew==PAGER_JOURNALMODE_OFF
       || eNew==PAGER_JOURNALMODE_MEMORY
       || eNew==PAGER_JOURNALMODE_WAL
       || eNew==PAGER_JOURNALMODE_QUERY
  );
  assert( pOp->p1>=0 && pOp->p1<db->nDb );
  assert( p->readOnly==0 );

  pBt = db->aDb[pOp->p1].pBt;
  pPager = sqlite3BtreePager(pBt);
  eOld = sqlite3PagerGetJournalMode(pPager);
  if( eNew==PAGER_JOURNALMODE_QUERY ) eNew = eOld;
  if( !sqlite3PagerOkToChangeJournalMode(pPager) ) eNew = eOld;

#ifndef SQLITE_OMIT_WAL
  zFilename = sqlite3PagerFilename(pPager, 1);

  /* Do not allow a transition to journal_mode=WAL for a database
  ** in temporary storage or if the VFS does not support shared memory 
  */
  if( eNew==PAGER_JOURNALMODE_WAL
   && (sqlite3Strlen30(zFilename)==0           /* Temp file */
       || !sqlite3PagerWalSupported(pPager))   /* No shared-memory support */
  ){
    eNew = eOld;
  }

  if( (eNew!=eOld)
   && (eOld==PAGER_JOURNALMODE_WAL || eNew==PAGER_JOURNALMODE_WAL)
  ){
    if( !db->autoCommit || db->nVdbeRead>1 ){
      rc = SQLITE_ERROR;
      sqlite3SetString(&p->zErrMsg, db, 
          "cannot change %s wal mode from within a transaction",
          (eNew==PAGER_JOURNALMODE_WAL ? "into" : "out of")
      );
      break;
    }else{
 
      if( eOld==PAGER_JOURNALMODE_WAL ){
        /* If leaving WAL mode, close the log file. If successful, the call
        ** to PagerCloseWal() checkpoints and deletes the write-ahead-log 
        ** file. An EXCLUSIVE lock may still be held on the database file 
        ** after a successful return. 
        */
        rc = sqlite3PagerCloseWal(pPager);
        if( rc==SQLITE_OK ){
          sqlite3PagerSetJournalMode(pPager, eNew);
        }
      }else if( eOld==PAGER_JOURNALMODE_MEMORY ){
        /* Cannot transition directly from MEMORY to WAL.  Use mode OFF
        ** as an intermediate */
        sqlite3PagerSetJournalMode(pPager, PAGER_JOURNALMODE_OFF);
      }
  
      /* Open a transaction on the database file. Regardless of the journal
      ** mode, this transaction always uses a rollback journal.
      */
      assert( sqlite3BtreeIsInTrans(pBt)==0 );
      if( rc==SQLITE_OK ){
        rc = sqlite3BtreeSetVersion(pBt, (eNew==PAGER_JOURNALMODE_WAL ? 2 : 1));
      }
    }
  }
#endif /* ifndef SQLITE_OMIT_WAL */

  if( rc ){
    eNew = eOld;
  }
  eNew = sqlite3PagerSetJournalMode(pPager, eNew);

  pOut = &aMem[pOp->p2];
  pOut->flags = MEM_Str|MEM_Static|MEM_Term;
  pOut->z = (char *)sqlite3JournalModename(eNew);
  pOut->n = sqlite3Strlen30(pOut->z);
  pOut->enc = SQLITE_UTF8;
  sqlite3VdbeChangeEncoding(pOut, encoding);
  break;
};
#endif /* SQLITE_OMIT_PRAGMA */

#if !defined(SQLITE_OMIT_VACUUM) && !defined(SQLITE_OMIT_ATTACH)
/* Opcode: Vacuum * * * * *
**
** Vacuum the entire database.  This opcode will cause other virtual
** machines to be created and run.  It may not be called from within
** a transaction.
*/
case OP_Vacuum: {
  assert( p->readOnly==0 );
  rc = sqlite3RunVacuum(&p->zErrMsg, db);
  break;
}
#endif

#if !defined(SQLITE_OMIT_AUTOVACUUM)
/* Opcode: IncrVacuum P1 P2 * * *
**
** Perform a single step of the incremental vacuum procedure on
** the P1 database. If the vacuum has finished, jump to instruction
** P2. Otherwise, fall through to the next instruction.
*/
case OP_IncrVacuum: {        /* jump */
  Btree *pBt;

  assert( pOp->p1>=0 && pOp->p1<db->nDb );
  assert( (p->btreeMask & (((yDbMask)1)<<pOp->p1))!=0 );
  assert( p->readOnly==0 );
  pBt = db->aDb[pOp->p1].pBt;
  rc = sqlite3BtreeIncrVacuum(pBt);
  VdbeBranchTaken(rc==SQLITE_DONE,2);
  if( rc==SQLITE_DONE ){
    pc = pOp->p2 - 1;
    rc = SQLITE_OK;
  }
  break;
}
#endif

/* Opcode: Expire P1 * * * *
**
** Cause precompiled statements to become expired. An expired statement
** fails with an error code of SQLITE_SCHEMA if it is ever executed 
** (via sqlite3_step()).
** 
** If P1 is 0, then all SQL statements become expired. If P1 is non-zero,
** then only the currently executing statement is affected. 
*/
case OP_Expire: {
  if( !pOp->p1 ){
    sqlite3ExpirePreparedStatements(db);
  }else{
    p->expired = 1;
  }
  break;
}

#ifndef SQLITE_OMIT_SHARED_CACHE
/* Opcode: TableLock P1 P2 P3 P4 *
** Synopsis: iDb=P1 root=P2 write=P3
**
** Obtain a lock on a particular table. This instruction is only used when
** the shared-cache feature is enabled. 
**
** P1 is the index of the database in sqlite3.aDb[] of the database
** on which the lock is acquired.  A readlock is obtained if P3==0 or
** a write lock if P3==1.
**
** P2 contains the root-page of the table to lock.
**
** P4 contains a pointer to the name of the table being locked. This is only
** used to generate an error message if the lock cannot be obtained.
*/
case OP_TableLock: {
  u8 isWriteLock = (u8)pOp->p3;
  if( isWriteLock || 0==(db->flags&SQLITE_ReadUncommitted) ){
    int p1 = pOp->p1; 
    assert( p1>=0 && p1<db->nDb );
    assert( (p->btreeMask & (((yDbMask)1)<<p1))!=0 );
    assert( isWriteLock==0 || isWriteLock==1 );
    rc = sqlite3BtreeLockTable(db->aDb[p1].pBt, pOp->p2, isWriteLock);
    if( (rc&0xFF)==SQLITE_LOCKED ){
      const char *z = pOp->p4.z;
      sqlite3SetString(&p->zErrMsg, db, "database table is locked: %s", z);
    }
  }
  break;
}
#endif /* SQLITE_OMIT_SHARED_CACHE */

#ifndef SQLITE_OMIT_VIRTUALTABLE
/* Opcode: VBegin * * * P4 *
**
** P4 may be a pointer to an sqlite3_vtab structure. If so, call the 
** xBegin method for that table.
**
** Also, whether or not P4 is set, check that this is not being called from
** within a callback to a virtual table xSync() method. If it is, the error
** code will be set to SQLITE_LOCKED.
*/
case OP_VBegin: {
  VTable *pVTab;
  pVTab = pOp->p4.pVtab;
  rc = sqlite3VtabBegin(db, pVTab);
  if( pVTab ) sqlite3VtabImportErrmsg(p, pVTab->pVtab);
  break;
}
#endif /* SQLITE_OMIT_VIRTUALTABLE */

#ifndef SQLITE_OMIT_VIRTUALTABLE
/* Opcode: VCreate P1 * * P4 *
**
** P4 is the name of a virtual table in database P1. Call the xCreate method
** for that table.
*/
case OP_VCreate: {
  rc = sqlite3VtabCallCreate(db, pOp->p1, pOp->p4.z, &p->zErrMsg);
  break;
}
#endif /* SQLITE_OMIT_VIRTUALTABLE */

#ifndef SQLITE_OMIT_VIRTUALTABLE
/* Opcode: VDestroy P1 * * P4 *
**
** P4 is the name of a virtual table in database P1.  Call the xDestroy method
** of that table.
*/
case OP_VDestroy: {
  p->inVtabMethod = 2;
  rc = sqlite3VtabCallDestroy(db, pOp->p1, pOp->p4.z);
  p->inVtabMethod = 0;
  break;
}
#endif /* SQLITE_OMIT_VIRTUALTABLE */

#ifndef SQLITE_OMIT_VIRTUALTABLE
/* Opcode: VOpen P1 * * P4 *
**
** P4 is a pointer to a virtual table object, an sqlite3_vtab structure.
** P1 is a cursor number.  This opcode opens a cursor to the virtual
** table and stores that cursor in P1.
*/
case OP_VOpen: {
  VdbeCursor *pCur;
  sqlite3_vtab_cursor *pVtabCursor;
  sqlite3_vtab *pVtab;
  sqlite3_module *pModule;

  assert( p->bIsReader );
  pCur = 0;
  pVtabCursor = 0;
  pVtab = pOp->p4.pVtab->pVtab;
  pModule = (sqlite3_module *)pVtab->pModule;
  assert(pVtab && pModule);
  rc = pModule->xOpen(pVtab, &pVtabCursor);
  sqlite3VtabImportErrmsg(p, pVtab);
  if( SQLITE_OK==rc ){
    /* Initialize sqlite3_vtab_cursor base class */
    pVtabCursor->pVtab = pVtab;

    /* Initialize vdbe cursor object */
    pCur = allocateCursor(p, pOp->p1, 0, -1, 0);
    if( pCur ){
      pCur->pVtabCursor = pVtabCursor;
    }else{
      db->mallocFailed = 1;
      pModule->xClose(pVtabCursor);
    }
  }
  break;
}
#endif /* SQLITE_OMIT_VIRTUALTABLE */

#ifndef SQLITE_OMIT_VIRTUALTABLE
/* Opcode: VFilter P1 P2 P3 P4 *
** Synopsis: iplan=r[P3] zplan='P4'
**
** P1 is a cursor opened using VOpen.  P2 is an address to jump to if
** the filtered result set is empty.
**
** P4 is either NULL or a string that was generated by the xBestIndex
** method of the module.  The interpretation of the P4 string is left
** to the module implementation.
**
** This opcode invokes the xFilter method on the virtual table specified
** by P1.  The integer query plan parameter to xFilter is stored in register
** P3. Register P3+1 stores the argc parameter to be passed to the
** xFilter method. Registers P3+2..P3+1+argc are the argc
** additional parameters which are passed to
** xFilter as argv. Register P3+2 becomes argv[0] when passed to xFilter.
**
** A jump is made to P2 if the result set after filtering would be empty.
*/
case OP_VFilter: {   /* jump */
  int nArg;
  int iQuery;
  const sqlite3_module *pModule;
  Mem *pQuery;
  Mem *pArgc;
  sqlite3_vtab_cursor *pVtabCursor;
  sqlite3_vtab *pVtab;
  VdbeCursor *pCur;
  int res;
  int i;
  Mem **apArg;

  pQuery = &aMem[pOp->p3];
  pArgc = &pQuery[1];
  pCur = p->apCsr[pOp->p1];
  assert( memIsValid(pQuery) );
  REGISTER_TRACE(pOp->p3, pQuery);
  assert( pCur->pVtabCursor );
  pVtabCursor = pCur->pVtabCursor;
  pVtab = pVtabCursor->pVtab;
  pModule = pVtab->pModule;

  /* Grab the index number and argc parameters */
  assert( (pQuery->flags&MEM_Int)!=0 && pArgc->flags==MEM_Int );
  nArg = (int)pArgc->u.i;
  iQuery = (int)pQuery->u.i;

  /* Invoke the xFilter method */
  {
    res = 0;
    apArg = p->apArg;
    for(i = 0; i<nArg; i++){
      apArg[i] = &pArgc[i+1];
    }

    p->inVtabMethod = 1;
    rc = pModule->xFilter(pVtabCursor, iQuery, pOp->p4.z, nArg, apArg);
    p->inVtabMethod = 0;
    sqlite3VtabImportErrmsg(p, pVtab);
    if( rc==SQLITE_OK ){
      res = pModule->xEof(pVtabCursor);
    }
    VdbeBranchTaken(res!=0,2);
    if( res ){
      pc = pOp->p2 - 1;
    }
  }
  pCur->nullRow = 0;

  break;
}
#endif /* SQLITE_OMIT_VIRTUALTABLE */

#ifndef SQLITE_OMIT_VIRTUALTABLE
/* Opcode: VColumn P1 P2 P3 * *
** Synopsis: r[P3]=vcolumn(P2)
**
** Store the value of the P2-th column of
** the row of the virtual-table that the 
** P1 cursor is pointing to into register P3.
*/
case OP_VColumn: {
  sqlite3_vtab *pVtab;
  const sqlite3_module *pModule;
  Mem *pDest;
  sqlite3_context sContext;

  VdbeCursor *pCur = p->apCsr[pOp->p1];
  assert( pCur->pVtabCursor );
  assert( pOp->p3>0 && pOp->p3<=(p->nMem-p->nCursor) );
  pDest = &aMem[pOp->p3];
  memAboutToChange(p, pDest);
  if( pCur->nullRow ){
    sqlite3VdbeMemSetNull(pDest);
    break;
  }
  pVtab = pCur->pVtabCursor->pVtab;
  pModule = pVtab->pModule;
  assert( pModule->xColumn );
  memset(&sContext, 0, sizeof(sContext));

  /* The output cell may already have a buffer allocated. Move
  ** the current contents to sContext.s so in case the user-function 
  ** can use the already allocated buffer instead of allocating a 
  ** new one.
  */
  sqlite3VdbeMemMove(&sContext.s, pDest);
  MemSetTypeFlag(&sContext.s, MEM_Null);

  rc = pModule->xColumn(pCur->pVtabCursor, &sContext, pOp->p2);
  sqlite3VtabImportErrmsg(p, pVtab);
  if( sContext.isError ){
    rc = sContext.isError;
  }

  /* Copy the result of the function to the P3 register. We
  ** do this regardless of whether or not an error occurred to ensure any
  ** dynamic allocation in sContext.s (a Mem struct) is  released.
  */
  sqlite3VdbeChangeEncoding(&sContext.s, encoding);
  sqlite3VdbeMemMove(pDest, &sContext.s);
  REGISTER_TRACE(pOp->p3, pDest);
  UPDATE_MAX_BLOBSIZE(pDest);

  if( sqlite3VdbeMemTooBig(pDest) ){
    goto too_big;
  }
  break;
}
#endif /* SQLITE_OMIT_VIRTUALTABLE */

#ifndef SQLITE_OMIT_VIRTUALTABLE
/* Opcode: VNext P1 P2 * * *
**
** Advance virtual table P1 to the next row in its result set and
** jump to instruction P2.  Or, if the virtual table has reached
** the end of its result set, then fall through to the next instruction.
*/
case OP_VNext: {   /* jump */
  sqlite3_vtab *pVtab;
  const sqlite3_module *pModule;
  int res;
  VdbeCursor *pCur;

  res = 0;
  pCur = p->apCsr[pOp->p1];
  assert( pCur->pVtabCursor );
  if( pCur->nullRow ){
    break;
  }
  pVtab = pCur->pVtabCursor->pVtab;
  pModule = pVtab->pModule;
  assert( pModule->xNext );

  /* Invoke the xNext() method of the module. There is no way for the
  ** underlying implementation to return an error if one occurs during
  ** xNext(). Instead, if an error occurs, true is returned (indicating that 
  ** data is available) and the error code returned when xColumn or
  ** some other method is next invoked on the save virtual table cursor.
  */
  p->inVtabMethod = 1;
  rc = pModule->xNext(pCur->pVtabCursor);
  p->inVtabMethod = 0;
  sqlite3VtabImportErrmsg(p, pVtab);
  if( rc==SQLITE_OK ){
    res = pModule->xEof(pCur->pVtabCursor);
  }
  VdbeBranchTaken(!res,2);
  if( !res ){
    /* If there is data, jump to P2 */
    pc = pOp->p2 - 1;
  }
  goto check_for_interrupt;
}
#endif /* SQLITE_OMIT_VIRTUALTABLE */

#ifndef SQLITE_OMIT_VIRTUALTABLE
/* Opcode: VRename P1 * * P4 *
**
** P4 is a pointer to a virtual table object, an sqlite3_vtab structure.
** This opcode invokes the corresponding xRename method. The value
** in register P1 is passed as the zName argument to the xRename method.
*/
case OP_VRename: {
  sqlite3_vtab *pVtab;
  Mem *pName;

  pVtab = pOp->p4.pVtab->pVtab;
  pName = &aMem[pOp->p1];
  assert( pVtab->pModule->xRename );
  assert( memIsValid(pName) );
  assert( p->readOnly==0 );
  REGISTER_TRACE(pOp->p1, pName);
  assert( pName->flags & MEM_Str );
  testcase( pName->enc==SQLITE_UTF8 );
  testcase( pName->enc==SQLITE_UTF16BE );
  testcase( pName->enc==SQLITE_UTF16LE );
  rc = sqlite3VdbeChangeEncoding(pName, SQLITE_UTF8);
  if( rc==SQLITE_OK ){
    rc = pVtab->pModule->xRename(pVtab, pName->z);
    sqlite3VtabImportErrmsg(p, pVtab);
    p->expired = 0;
  }
  break;
}
#endif

#ifndef SQLITE_OMIT_VIRTUALTABLE
/* Opcode: VUpdate P1 P2 P3 P4 P5
** Synopsis: data=r[P3@P2]
**
** P4 is a pointer to a virtual table object, an sqlite3_vtab structure.
** This opcode invokes the corresponding xUpdate method. P2 values
** are contiguous memory cells starting at P3 to pass to the xUpdate 
** invocation. The value in register (P3+P2-1) corresponds to the 
** p2th element of the argv array passed to xUpdate.
**
** The xUpdate method will do a DELETE or an INSERT or both.
** The argv[0] element (which corresponds to memory cell P3)
** is the rowid of a row to delete.  If argv[0] is NULL then no 
** deletion occurs.  The argv[1] element is the rowid of the new 
** row.  This can be NULL to have the virtual table select the new 
** rowid for itself.  The subsequent elements in the array are 
** the values of columns in the new row.
**
** If P2==1 then no insert is performed.  argv[0] is the rowid of
** a row to delete.
**
** P1 is a boolean flag. If it is set to true and the xUpdate call
** is successful, then the value returned by sqlite3_last_insert_rowid() 
** is set to the value of the rowid for the row just inserted.
**
** P5 is the error actions (OE_Replace, OE_Fail, OE_Ignore, etc) to
** apply in the case of a constraint failure on an insert or update.
*/
case OP_VUpdate: {
  sqlite3_vtab *pVtab;
  sqlite3_module *pModule;
  int nArg;
  int i;
  sqlite_int64 rowid;
  Mem **apArg;
  Mem *pX;

  assert( pOp->p2==1        || pOp->p5==OE_Fail   || pOp->p5==OE_Rollback 
       || pOp->p5==OE_Abort || pOp->p5==OE_Ignore || pOp->p5==OE_Replace
  );
  assert( p->readOnly==0 );
  pVtab = pOp->p4.pVtab->pVtab;
  pModule = (sqlite3_module *)pVtab->pModule;
  nArg = pOp->p2;
  assert( pOp->p4type==P4_VTAB );
  if( ALWAYS(pModule->xUpdate) ){
    u8 vtabOnConflict = db->vtabOnConflict;
    apArg = p->apArg;
    pX = &aMem[pOp->p3];
    for(i=0; i<nArg; i++){
      assert( memIsValid(pX) );
      memAboutToChange(p, pX);
      apArg[i] = pX;
      pX++;
    }
    db->vtabOnConflict = pOp->p5;
    rc = pModule->xUpdate(pVtab, nArg, apArg, &rowid);
    db->vtabOnConflict = vtabOnConflict;
    sqlite3VtabImportErrmsg(p, pVtab);
    if( rc==SQLITE_OK && pOp->p1 ){
      assert( nArg>1 && apArg[0] && (apArg[0]->flags&MEM_Null) );
      db->lastRowid = lastRowid = rowid;
    }
    if( (rc&0xff)==SQLITE_CONSTRAINT && pOp->p4.pVtab->bConstraint ){
      if( pOp->p5==OE_Ignore ){
        rc = SQLITE_OK;
      }else{
        p->errorAction = ((pOp->p5==OE_Replace) ? OE_Abort : pOp->p5);
      }
    }else{
      p->nChange++;
    }
  }
  break;
}
#endif /* SQLITE_OMIT_VIRTUALTABLE */

#ifndef  SQLITE_OMIT_PAGER_PRAGMAS
/* Opcode: Pagecount P1 P2 * * *
**
** Write the current number of pages in database P1 to memory cell P2.
*/
case OP_Pagecount: {            /* out2-prerelease */
  pOut->u.i = sqlite3BtreeLastPage(db->aDb[pOp->p1].pBt);
  break;
}
#endif


#ifndef  SQLITE_OMIT_PAGER_PRAGMAS
/* Opcode: MaxPgcnt P1 P2 P3 * *
**
** Try to set the maximum page count for database P1 to the value in P3.
** Do not let the maximum page count fall below the current page count and
** do not change the maximum page count value if P3==0.
**
** Store the maximum page count after the change in register P2.
*/
case OP_MaxPgcnt: {            /* out2-prerelease */
  unsigned int newMax;
  Btree *pBt;

  pBt = db->aDb[pOp->p1].pBt;
  newMax = 0;
  if( pOp->p3 ){
    newMax = sqlite3BtreeLastPage(pBt);
    if( newMax < (unsigned)pOp->p3 ) newMax = (unsigned)pOp->p3;
  }
  pOut->u.i = sqlite3BtreeMaxPageCount(pBt, newMax);
  break;
}
#endif


/* Opcode: Init * P2 * P4 *
** Synopsis:  Start at P2
**
** Programs contain a single instance of this opcode as the very first
** opcode.
**
** If tracing is enabled (by the sqlite3_trace()) interface, then
** the UTF-8 string contained in P4 is emitted on the trace callback.
** Or if P4 is blank, use the string returned by sqlite3_sql().
**
** If P2 is not zero, jump to instruction P2.
*/
case OP_Init: {          /* jump */
  char *zTrace;
  char *z;

  if( pOp->p2 ){
    pc = pOp->p2 - 1;
  }
#ifndef SQLITE_OMIT_TRACE
  if( db->xTrace
   && !p->doingRerun
   && (zTrace = (pOp->p4.z ? pOp->p4.z : p->zSql))!=0
  ){
    z = sqlite3VdbeExpandSql(p, zTrace);
    db->xTrace(db->pTraceArg, z);
    sqlite3DbFree(db, z);
  }
#ifdef SQLITE_USE_FCNTL_TRACE
  zTrace = (pOp->p4.z ? pOp->p4.z : p->zSql);
  if( zTrace ){
    int i;
    for(i=0; i<db->nDb; i++){
      if( MASKBIT(i) & p->btreeMask)==0 ) continue;
      sqlite3_file_control(db, db->aDb[i].zName, SQLITE_FCNTL_TRACE, zTrace);
    }
  }
#endif /* SQLITE_USE_FCNTL_TRACE */
#ifdef SQLITE_DEBUG
  if( (db->flags & SQLITE_SqlTrace)!=0
   && (zTrace = (pOp->p4.z ? pOp->p4.z : p->zSql))!=0
  ){
    sqlite3DebugPrintf("SQL-trace: %s\n", zTrace);
  }
#endif /* SQLITE_DEBUG */
#endif /* SQLITE_OMIT_TRACE */
  break;
}


/* Opcode: Noop * * * * *
**
** Do nothing.  This instruction is often useful as a jump
** destination.
*/
/*
** The magic Explain opcode are only inserted when explain==2 (which
** is to say when the EXPLAIN QUERY PLAN syntax is used.)
** This opcode records information from the optimizer.  It is the
** the same as a no-op.  This opcodesnever appears in a real VM program.
*/
default: {          /* This is really OP_Noop and OP_Explain */
  assert( pOp->opcode==OP_Noop || pOp->opcode==OP_Explain );
  break;
}

/*****************************************************************************
** The cases of the switch statement above this line should all be indented
** by 6 spaces.  But the left-most 6 spaces have been removed to improve the
** readability.  From this point on down, the normal indentation rules are
** restored.
*****************************************************************************/
    }

#ifdef VDBE_PROFILE
    {
      u64 endTime = sqlite3Hwtime();
      if( endTime>start ) pOp->cycles += endTime - start;
      pOp->cnt++;
    }
#endif

    /* The following code adds nothing to the actual functionality
    ** of the program.  It is only here for testing and debugging.
    ** On the other hand, it does burn CPU cycles every time through
    ** the evaluator loop.  So we can leave it out when NDEBUG is defined.
    */
#ifndef NDEBUG
    assert( pc>=-1 && pc<p->nOp );

#ifdef SQLITE_DEBUG
    if( db->flags & SQLITE_VdbeTrace ){
      if( rc!=0 ) printf("rc=%d\n",rc);
      if( pOp->opflags & (OPFLG_OUT2_PRERELEASE|OPFLG_OUT2) ){
        registerTrace(pOp->p2, &aMem[pOp->p2]);
      }
      if( pOp->opflags & OPFLG_OUT3 ){
        registerTrace(pOp->p3, &aMem[pOp->p3]);
      }
    }
#endif  /* SQLITE_DEBUG */
#endif  /* NDEBUG */
  }  /* The end of the for(;;) loop the loops through opcodes */

  /* If we reach this point, it means that execution is finished with
  ** an error of some kind.
  */
vdbe_error_halt:
  assert( rc );
  p->rc = rc;
  testcase( sqlite3GlobalConfig.xLog!=0 );
  sqlite3_log(rc, "statement aborts at %d: [%s] %s", 
                   pc, p->zSql, p->zErrMsg);
  sqlite3VdbeHalt(p);
  if( rc==SQLITE_IOERR_NOMEM ) db->mallocFailed = 1;
  rc = SQLITE_ERROR;
  if( resetSchemaOnFault>0 ){
    sqlite3ResetOneSchema(db, resetSchemaOnFault-1);
  }

  /* This is the only way out of this procedure.  We have to
  ** release the mutexes on btrees that were acquired at the
  ** top. */
vdbe_return:
  db->lastRowid = lastRowid;
  testcase( nVmStep>0 );
  p->aCounter[SQLITE_STMTSTATUS_VM_STEP] += (int)nVmStep;
  sqlite3VdbeLeave(p);
  return rc;

  /* Jump to here if a string or blob larger than SQLITE_MAX_LENGTH
  ** is encountered.
  */
too_big:
  sqlite3SetString(&p->zErrMsg, db, "string or blob too big");
  rc = SQLITE_TOOBIG;
  goto vdbe_error_halt;

  /* Jump to here if a malloc() fails.
  */
no_mem:
  db->mallocFailed = 1;
  sqlite3SetString(&p->zErrMsg, db, "out of memory");
  rc = SQLITE_NOMEM;
  goto vdbe_error_halt;

  /* Jump to here for any other kind of fatal error.  The "rc" variable
  ** should hold the error number.
  */
abort_due_to_error:
  assert( p->zErrMsg==0 );
  if( db->mallocFailed ) rc = SQLITE_NOMEM;
  if( rc!=SQLITE_IOERR_NOMEM ){
    sqlite3SetString(&p->zErrMsg, db, "%s", sqlite3ErrStr(rc));
  }
  goto vdbe_error_halt;

  /* Jump to here if the sqlite3_interrupt() API sets the interrupt
  ** flag.
  */
abort_due_to_interrupt:
  assert( db->u1.isInterrupted );
  rc = SQLITE_INTERRUPT;
  p->rc = rc;
  sqlite3SetString(&p->zErrMsg, db, "%s", sqlite3ErrStr(rc));
  goto vdbe_error_halt;
}<|MERGE_RESOLUTION|>--- conflicted
+++ resolved
@@ -524,12 +524,8 @@
     ** sqlite3_column_text16() failed.  */
     goto no_mem;
   }
-<<<<<<< HEAD
   assert( p->rc==SQLITE_OK || p->rc==SQLITE_BUSY || ((p->rc&0xFF) == SQLITE_LOCKED));
-=======
-  assert( p->rc==SQLITE_OK || p->rc==SQLITE_BUSY );
   assert( p->bIsReader || p->readOnly!=0 );
->>>>>>> 31ea7dde
   p->rc = SQLITE_OK;
   p->iCurrentTime = 0;
   assert( p->explain==0 );
