/*
** 2001 September 15
**
** The author disclaims copyright to this source code.  In place of
** a legal notice, here is a blessing:
**
**    May you do good and not evil.
**    May you find forgiveness for yourself and forgive others.
**    May you share freely, never taking more than you give.
**
*************************************************************************
** This file contains code to implement the "sqlite" command line
** utility for accessing SQLite databases.
*/
#if (defined(_WIN32) || defined(WIN32)) && !defined(_CRT_SECURE_NO_WARNINGS)
/* This needs to come before any includes for MSVC compiler */
#define _CRT_SECURE_NO_WARNINGS
#endif

/*
** Enable large-file support for fopen() and friends on unix.
*/
#ifndef SQLITE_DISABLE_LFS
# define _LARGE_FILE       1
# ifndef _FILE_OFFSET_BITS
#   define _FILE_OFFSET_BITS 64
# endif
# define _LARGEFILE_SOURCE 1
#endif

#include <stdlib.h>
#include <string.h>
#include <stdio.h>
#include <assert.h>
#include "sqlite3.h"
#include <ctype.h>
#include <stdarg.h>

#if !defined(_WIN32) && !defined(WIN32)
# include <signal.h>
# if !defined(__RTP__) && !defined(_WRS_KERNEL)
#  include <pwd.h>
# endif
# include <unistd.h>
# include <sys/types.h>
#endif

#if defined(HAVE_READLINE) && HAVE_READLINE!=0
# include <readline/readline.h>
# include <readline/history.h>
#else
# undef HAVE_READLINE
#endif
#if defined(HAVE_EDITLINE) && !defined(HAVE_READLINE)
# define HAVE_READLINE 1
# include <editline/readline.h>
#endif
#if !defined(HAVE_READLINE)
# define add_history(X)
# define read_history(X)
# define write_history(X)
# define stifle_history(X)
#endif

#if defined(_WIN32) || defined(WIN32)
# include <io.h>
# include <fcntl.h>
#define isatty(h) _isatty(h)
#ifndef access
# define access(f,m) _access((f),(m))
#endif
#undef popen
#define popen _popen
#undef pclose
#define pclose _pclose
#else
/* Make sure isatty() has a prototype.
*/
extern int isatty(int);

/* popen and pclose are not C89 functions and so are sometimes omitted from
** the <stdio.h> header */
extern FILE *popen(const char*,const char*);
extern int pclose(FILE*);
#endif

#if defined(_WIN32_WCE)
/* Windows CE (arm-wince-mingw32ce-gcc) does not provide isatty()
 * thus we always assume that we have a console. That can be
 * overridden with the -batch command line option.
 */
#define isatty(x) 1
#endif

/* ctype macros that work with signed characters */
#define IsSpace(X)  isspace((unsigned char)X)
#define IsDigit(X)  isdigit((unsigned char)X)
#define ToLower(X)  (char)tolower((unsigned char)X)


/* True if the timer is enabled */
static int enableTimer = 0;

/* Return the current wall-clock time */
static sqlite3_int64 timeOfDay(void){
  static sqlite3_vfs *clockVfs = 0;
  sqlite3_int64 t;
  if( clockVfs==0 ) clockVfs = sqlite3_vfs_find(0);
  if( clockVfs->iVersion>=1 && clockVfs->xCurrentTimeInt64!=0 ){
    clockVfs->xCurrentTimeInt64(clockVfs, &t);
  }else{
    double r;
    clockVfs->xCurrentTime(clockVfs, &r);
    t = (sqlite3_int64)(r*86400000.0);
  }
  return t;
}

#if !defined(_WIN32) && !defined(WIN32) && !defined(_WRS_KERNEL) \
 && !defined(__minux)
#include <sys/time.h>
#include <sys/resource.h>

/* Saved resource information for the beginning of an operation */
static struct rusage sBegin;  /* CPU time at start */
static sqlite3_int64 iBegin;  /* Wall-clock time at start */

/*
** Begin timing an operation
*/
static void beginTimer(void){
  if( enableTimer ){
    getrusage(RUSAGE_SELF, &sBegin);
    iBegin = timeOfDay();
  }
}

/* Return the difference of two time_structs in seconds */
static double timeDiff(struct timeval *pStart, struct timeval *pEnd){
  return (pEnd->tv_usec - pStart->tv_usec)*0.000001 + 
         (double)(pEnd->tv_sec - pStart->tv_sec);
}

/*
** Print the timing results.
*/
static void endTimer(void){
  if( enableTimer ){
    struct rusage sEnd;
    sqlite3_int64 iEnd = timeOfDay();
    getrusage(RUSAGE_SELF, &sEnd);
    printf("Run Time: real %.3f user %f sys %f\n",
       (iEnd - iBegin)*0.001,
       timeDiff(&sBegin.ru_utime, &sEnd.ru_utime),
       timeDiff(&sBegin.ru_stime, &sEnd.ru_stime));
  }
}

#define BEGIN_TIMER beginTimer()
#define END_TIMER endTimer()
#define HAS_TIMER 1

#elif (defined(_WIN32) || defined(WIN32))

#include <windows.h>

/* Saved resource information for the beginning of an operation */
static HANDLE hProcess;
static FILETIME ftKernelBegin;
static FILETIME ftUserBegin;
static sqlite3_int64 ftWallBegin;
typedef BOOL (WINAPI *GETPROCTIMES)(HANDLE, LPFILETIME, LPFILETIME, LPFILETIME, LPFILETIME);
static GETPROCTIMES getProcessTimesAddr = NULL;

/*
** Check to see if we have timer support.  Return 1 if necessary
** support found (or found previously).
*/
static int hasTimer(void){
  if( getProcessTimesAddr ){
    return 1;
  } else {
    /* GetProcessTimes() isn't supported in WIN95 and some other Windows versions.
    ** See if the version we are running on has it, and if it does, save off
    ** a pointer to it and the current process handle.
    */
    hProcess = GetCurrentProcess();
    if( hProcess ){
      HINSTANCE hinstLib = LoadLibrary(TEXT("Kernel32.dll"));
      if( NULL != hinstLib ){
        getProcessTimesAddr = (GETPROCTIMES) GetProcAddress(hinstLib, "GetProcessTimes");
        if( NULL != getProcessTimesAddr ){
          return 1;
        }
        FreeLibrary(hinstLib); 
      }
    }
  }
  return 0;
}

/*
** Begin timing an operation
*/
static void beginTimer(void){
  if( enableTimer && getProcessTimesAddr ){
    FILETIME ftCreation, ftExit;
    getProcessTimesAddr(hProcess, &ftCreation, &ftExit, &ftKernelBegin, &ftUserBegin);
    ftWallBegin = timeOfDay();
  }
}

/* Return the difference of two FILETIME structs in seconds */
static double timeDiff(FILETIME *pStart, FILETIME *pEnd){
  sqlite_int64 i64Start = *((sqlite_int64 *) pStart);
  sqlite_int64 i64End = *((sqlite_int64 *) pEnd);
  return (double) ((i64End - i64Start) / 10000000.0);
}

/*
** Print the timing results.
*/
static void endTimer(void){
  if( enableTimer && getProcessTimesAddr){
    FILETIME ftCreation, ftExit, ftKernelEnd, ftUserEnd;
    sqlite3_int64 ftWallEnd = timeOfDay();
    getProcessTimesAddr(hProcess, &ftCreation, &ftExit, &ftKernelEnd, &ftUserEnd);
    printf("Run Time: real %.3f user %f sys %f\n",
       (ftWallEnd - ftWallBegin)*0.001,
       timeDiff(&ftUserBegin, &ftUserEnd),
       timeDiff(&ftKernelBegin, &ftKernelEnd));
  }
}

#define BEGIN_TIMER beginTimer()
#define END_TIMER endTimer()
#define HAS_TIMER hasTimer()

#else
#define BEGIN_TIMER 
#define END_TIMER
#define HAS_TIMER 0
#endif

/*
** Used to prevent warnings about unused parameters
*/
#define UNUSED_PARAMETER(x) (void)(x)

/*
** If the following flag is set, then command execution stops
** at an error if we are not interactive.
*/
static int bail_on_error = 0;

/*
** Threat stdin as an interactive input if the following variable
** is true.  Otherwise, assume stdin is connected to a file or pipe.
*/
static int stdin_is_interactive = 1;

/*
** The following is the open SQLite database.  We make a pointer
** to this database a static variable so that it can be accessed
** by the SIGINT handler to interrupt database processing.
*/
static sqlite3 *db = 0;

/*
** True if an interrupt (Control-C) has been received.
*/
static volatile int seenInterrupt = 0;

/*
** This is the name of our program. It is set in main(), used
** in a number of other places, mostly for error messages.
*/
static char *Argv0;

/*
** Prompt strings. Initialized in main. Settable with
**   .prompt main continue
*/
static char mainPrompt[20];     /* First line prompt. default: "sqlite> "*/
static char continuePrompt[20]; /* Continuation prompt. default: "   ...> " */

/*
** Write I/O traces to the following stream.
*/
#ifdef SQLITE_ENABLE_IOTRACE
static FILE *iotrace = 0;
#endif

/*
** This routine works like printf in that its first argument is a
** format string and subsequent arguments are values to be substituted
** in place of % fields.  The result of formatting this string
** is written to iotrace.
*/
#ifdef SQLITE_ENABLE_IOTRACE
static void iotracePrintf(const char *zFormat, ...){
  va_list ap;
  char *z;
  if( iotrace==0 ) return;
  va_start(ap, zFormat);
  z = sqlite3_vmprintf(zFormat, ap);
  va_end(ap);
  fprintf(iotrace, "%s", z);
  sqlite3_free(z);
}
#endif


/*
** Determines if a string is a number of not.
*/
static int isNumber(const char *z, int *realnum){
  if( *z=='-' || *z=='+' ) z++;
  if( !IsDigit(*z) ){
    return 0;
  }
  z++;
  if( realnum ) *realnum = 0;
  while( IsDigit(*z) ){ z++; }
  if( *z=='.' ){
    z++;
    if( !IsDigit(*z) ) return 0;
    while( IsDigit(*z) ){ z++; }
    if( realnum ) *realnum = 1;
  }
  if( *z=='e' || *z=='E' ){
    z++;
    if( *z=='+' || *z=='-' ) z++;
    if( !IsDigit(*z) ) return 0;
    while( IsDigit(*z) ){ z++; }
    if( realnum ) *realnum = 1;
  }
  return *z==0;
}

/*
** A global char* and an SQL function to access its current value 
** from within an SQL statement. This program used to use the 
** sqlite_exec_printf() API to substitue a string into an SQL statement.
** The correct way to do this with sqlite3 is to use the bind API, but
** since the shell is built around the callback paradigm it would be a lot
** of work. Instead just use this hack, which is quite harmless.
*/
static const char *zShellStatic = 0;
static void shellstaticFunc(
  sqlite3_context *context,
  int argc,
  sqlite3_value **argv
){
  assert( 0==argc );
  assert( zShellStatic );
  UNUSED_PARAMETER(argc);
  UNUSED_PARAMETER(argv);
  sqlite3_result_text(context, zShellStatic, -1, SQLITE_STATIC);
}


/*
** This routine reads a line of text from FILE in, stores
** the text in memory obtained from malloc() and returns a pointer
** to the text.  NULL is returned at end of file, or if malloc()
** fails.
**
** If zLine is not NULL then it is a malloced buffer returned from
** a previous call to this routine that may be reused.
*/
static char *local_getline(char *zLine, FILE *in){
  int nLine = zLine==0 ? 0 : 100;
  int n = 0;

  while( 1 ){
    if( n+100>nLine ){
      nLine = nLine*2 + 100;
      zLine = realloc(zLine, nLine);
      if( zLine==0 ) return 0;
    }
    if( fgets(&zLine[n], nLine - n, in)==0 ){
      if( n==0 ){
        free(zLine);
        return 0;
      }
      zLine[n] = 0;
      break;
    }
    while( zLine[n] ) n++;
    if( n>0 && zLine[n-1]=='\n' ){
      n--;
      if( n>0 && zLine[n-1]=='\r' ) n--;
      zLine[n] = 0;
      break;
    }
  }
  return zLine;
}

/*
** Retrieve a single line of input text.
**
** If in==0 then read from standard input and prompt before each line.
** If isContinuation is true, then a continuation prompt is appropriate.
** If isContinuation is zero, then the main prompt should be used.
**
** If zPrior is not NULL then it is a buffer from a prior call to this
** routine that can be reused.
**
** The result is stored in space obtained from malloc() and must either
** be freed by the caller or else passed back into this routine via the
** zPrior argument for reuse.
*/
static char *one_input_line(FILE *in, char *zPrior, int isContinuation){
  char *zPrompt;
  char *zResult;
  if( in!=0 ){
    zResult = local_getline(zPrior, in);
  }else{
    zPrompt = isContinuation ? continuePrompt : mainPrompt;
#if defined(HAVE_READLINE)
    free(zPrior);
    zResult = readline(zPrompt);
    if( zResult && *zResult ) add_history(zResult);
#else
    printf("%s", zPrompt);
    fflush(stdout);
    zResult = local_getline(zPrior, stdin);
#endif
  }
  return zResult;
}

/*
** Shell output mode information from before ".explain on", 
** saved so that it can be restored by ".explain off"
*/
typedef struct SavedModeInfo SavedModeInfo;
struct SavedModeInfo {
  int valid;          /* Is there legit data in here? */
  int mode;           /* Mode prior to ".explain on" */
  int showHeader;     /* The ".header" setting prior to ".explain on" */
  int colWidth[100];  /* Column widths prior to ".explain on" */
};

/*
** State information about the database connection is contained in an
** instance of the following structure.
*/
typedef struct ShellState ShellState;
struct ShellState {
  sqlite3 *db;           /* The database */
  int echoOn;            /* True to echo input commands */
  int autoEQP;           /* Run EXPLAIN QUERY PLAN prior to seach SQL stmt */
  int statsOn;           /* True to display memory stats before each finalize */
  int outCount;          /* Revert to stdout when reaching zero */
  int cnt;               /* Number of records displayed so far */
  FILE *out;             /* Write results here */
  FILE *traceOut;        /* Output for sqlite3_trace() */
  int nErr;              /* Number of errors seen */
  int mode;              /* An output mode setting */
  int writableSchema;    /* True if PRAGMA writable_schema=ON */
  int showHeader;        /* True to show column names in List or Column mode */
  unsigned shellFlgs;    /* Various flags */
  char *zDestTable;      /* Name of destination table when MODE_Insert */
  char colSeparator[20]; /* Column separator character for several modes */
  char rowSeparator[20]; /* Row separator character for MODE_Ascii */
  char newline[20];      /* Record separator in MODE_Csv */
  int colWidth[100];     /* Requested width of each column when in column mode*/
  int actualWidth[100];  /* Actual width of each column */
  char nullvalue[20];    /* The text to print when a NULL comes back from
                         ** the database */
  SavedModeInfo normalMode;/* Holds the mode just before .explain ON */
  char outfile[FILENAME_MAX]; /* Filename for *out */
  const char *zDbFilename;    /* name of the database file */
  char *zFreeOnClose;         /* Filename to free when closing */
  const char *zVfs;           /* Name of VFS to use */
  sqlite3_stmt *pStmt;   /* Current statement if any. */
  FILE *pLog;            /* Write log output here */
  int *aiIndent;         /* Array of indents used in MODE_Explain */
  int nIndent;           /* Size of array aiIndent[] */
  int iIndent;           /* Index of current op in aiIndent[] */
};

/*
** These are the allowed shellFlgs values
*/
#define SHFLG_Scratch     0x00001     /* The --scratch option is used */
#define SHFLG_Pagecache   0x00002     /* The --pagecache option is used */
#define SHFLG_Lookaside   0x00004     /* Lookaside memory is used */

/*
** These are the allowed modes.
*/
#define MODE_Line     0  /* One column per line.  Blank line between records */
#define MODE_Column   1  /* One record per line in neat columns */
#define MODE_List     2  /* One record per line with a separator */
#define MODE_Semi     3  /* Same as MODE_List but append ";" to each line */
#define MODE_Html     4  /* Generate an XHTML table */
#define MODE_Insert   5  /* Generate SQL "insert" statements */
#define MODE_Tcl      6  /* Generate ANSI-C or TCL quoted elements */
#define MODE_Csv      7  /* Quote strings, numbers are plain */
#define MODE_Explain  8  /* Like MODE_Column, but do not truncate data */
#define MODE_Ascii    9  /* Use ASCII unit and record separators (0x1F/0x1E) */

static const char *modeDescr[] = {
  "line",
  "column",
  "list",
  "semi",
  "html",
  "insert",
  "tcl",
  "csv",
  "explain",
  "ascii",
};

/*
** These are the column/row/line separators used by the various
** import/export modes.
*/
#define SEP_Column    "|"
#define SEP_Row       "\n"
#define SEP_Tab       "\t"
#define SEP_Space     " "
#define SEP_Comma     ","
#define SEP_CrLf      "\r\n"
#define SEP_Unit      "\x1F"
#define SEP_Record    "\x1E"

/*
** Number of elements in an array
*/
#define ArraySize(X)  (int)(sizeof(X)/sizeof(X[0]))

/*
** Compute a string length that is limited to what can be stored in
** lower 30 bits of a 32-bit signed integer.
*/
static int strlen30(const char *z){
  const char *z2 = z;
  while( *z2 ){ z2++; }
  return 0x3fffffff & (int)(z2 - z);
}

/*
** A callback for the sqlite3_log() interface.
*/
static void shellLog(void *pArg, int iErrCode, const char *zMsg){
  ShellState *p = (ShellState*)pArg;
  if( p->pLog==0 ) return;
  fprintf(p->pLog, "(%d) %s\n", iErrCode, zMsg);
  fflush(p->pLog);
}

/*
** Output the given string as a hex-encoded blob (eg. X'1234' )
*/
static void output_hex_blob(FILE *out, const void *pBlob, int nBlob){
  int i;
  char *zBlob = (char *)pBlob;
  fprintf(out,"X'");
  for(i=0; i<nBlob; i++){ fprintf(out,"%02x",zBlob[i]&0xff); }
  fprintf(out,"'");
}

/*
** Output the given string as a quoted string using SQL quoting conventions.
*/
static void output_quoted_string(FILE *out, const char *z){
  int i;
  int nSingle = 0;
  for(i=0; z[i]; i++){
    if( z[i]=='\'' ) nSingle++;
  }
  if( nSingle==0 ){
    fprintf(out,"'%s'",z);
  }else{
    fprintf(out,"'");
    while( *z ){
      for(i=0; z[i] && z[i]!='\''; i++){}
      if( i==0 ){
        fprintf(out,"''");
        z++;
      }else if( z[i]=='\'' ){
        fprintf(out,"%.*s''",i,z);
        z += i+1;
      }else{
        fprintf(out,"%s",z);
        break;
      }
    }
    fprintf(out,"'");
  }
}

/*
** Output the given string as a quoted according to C or TCL quoting rules.
*/
static void output_c_string(FILE *out, const char *z){
  unsigned int c;
  fputc('"', out);
  while( (c = *(z++))!=0 ){
    if( c=='\\' ){
      fputc(c, out);
      fputc(c, out);
    }else if( c=='"' ){
      fputc('\\', out);
      fputc('"', out);
    }else if( c=='\t' ){
      fputc('\\', out);
      fputc('t', out);
    }else if( c=='\n' ){
      fputc('\\', out);
      fputc('n', out);
    }else if( c=='\r' ){
      fputc('\\', out);
      fputc('r', out);
    }else if( !isprint(c&0xff) ){
      fprintf(out, "\\%03o", c&0xff);
    }else{
      fputc(c, out);
    }
  }
  fputc('"', out);
}

/*
** Output the given string with characters that are special to
** HTML escaped.
*/
static void output_html_string(FILE *out, const char *z){
  int i;
  if( z==0 ) z = "";
  while( *z ){
    for(i=0;   z[i] 
            && z[i]!='<' 
            && z[i]!='&' 
            && z[i]!='>' 
            && z[i]!='\"' 
            && z[i]!='\'';
        i++){}
    if( i>0 ){
      fprintf(out,"%.*s",i,z);
    }
    if( z[i]=='<' ){
      fprintf(out,"&lt;");
    }else if( z[i]=='&' ){
      fprintf(out,"&amp;");
    }else if( z[i]=='>' ){
      fprintf(out,"&gt;");
    }else if( z[i]=='\"' ){
      fprintf(out,"&quot;");
    }else if( z[i]=='\'' ){
      fprintf(out,"&#39;");
    }else{
      break;
    }
    z += i + 1;
  }
}

/*
** If a field contains any character identified by a 1 in the following
** array, then the string must be quoted for CSV.
*/
static const char needCsvQuote[] = {
  1, 1, 1, 1, 1, 1, 1, 1,   1, 1, 1, 1, 1, 1, 1, 1,   
  1, 1, 1, 1, 1, 1, 1, 1,   1, 1, 1, 1, 1, 1, 1, 1,   
  1, 0, 1, 0, 0, 0, 0, 1,   0, 0, 0, 0, 0, 0, 0, 0, 
  0, 0, 0, 0, 0, 0, 0, 0,   0, 0, 0, 0, 0, 0, 0, 0, 
  0, 0, 0, 0, 0, 0, 0, 0,   0, 0, 0, 0, 0, 0, 0, 0, 
  0, 0, 0, 0, 0, 0, 0, 0,   0, 0, 0, 0, 0, 0, 0, 0, 
  0, 0, 0, 0, 0, 0, 0, 0,   0, 0, 0, 0, 0, 0, 0, 0, 
  0, 0, 0, 0, 0, 0, 0, 0,   0, 0, 0, 0, 0, 0, 0, 1, 
  1, 1, 1, 1, 1, 1, 1, 1,   1, 1, 1, 1, 1, 1, 1, 1,   
  1, 1, 1, 1, 1, 1, 1, 1,   1, 1, 1, 1, 1, 1, 1, 1,   
  1, 1, 1, 1, 1, 1, 1, 1,   1, 1, 1, 1, 1, 1, 1, 1,   
  1, 1, 1, 1, 1, 1, 1, 1,   1, 1, 1, 1, 1, 1, 1, 1,   
  1, 1, 1, 1, 1, 1, 1, 1,   1, 1, 1, 1, 1, 1, 1, 1,   
  1, 1, 1, 1, 1, 1, 1, 1,   1, 1, 1, 1, 1, 1, 1, 1,   
  1, 1, 1, 1, 1, 1, 1, 1,   1, 1, 1, 1, 1, 1, 1, 1,   
  1, 1, 1, 1, 1, 1, 1, 1,   1, 1, 1, 1, 1, 1, 1, 1,   
};

/*
** Output a single term of CSV.  Actually, p->separator is used for
** the separator, which may or may not be a comma.  p->nullvalue is
** the null value.  Strings are quoted if necessary.  The separator
** is only issued if bSep is true.
*/
static void output_csv(ShellState *p, const char *z, int bSep){
  FILE *out = p->out;
  if( z==0 ){
    fprintf(out,"%s",p->nullvalue);
  }else{
    int i;
    int nSep = strlen30(p->colSeparator);
    for(i=0; z[i]; i++){
      if( needCsvQuote[((unsigned char*)z)[i]] 
         || (z[i]==p->colSeparator[0] && 
             (nSep==1 || memcmp(z, p->colSeparator, nSep)==0)) ){
        i = 0;
        break;
      }
    }
    if( i==0 ){
      putc('"', out);
      for(i=0; z[i]; i++){
        if( z[i]=='"' ) putc('"', out);
        putc(z[i], out);
      }
      putc('"', out);
    }else{
      fprintf(out, "%s", z);
    }
  }
  if( bSep ){
    fprintf(p->out, "%s", p->colSeparator);
  }
}

#ifdef SIGINT
/*
** This routine runs when the user presses Ctrl-C
*/
static void interrupt_handler(int NotUsed){
  UNUSED_PARAMETER(NotUsed);
  seenInterrupt++;
  if( seenInterrupt>2 ) exit(1);
  if( db ) sqlite3_interrupt(db);
}
#endif

/*
** This is the callback routine that the shell
** invokes for each row of a query result.
*/
static int shell_callback(void *pArg, int nArg, char **azArg, char **azCol, int *aiType){
  int i;
  ShellState *p = (ShellState*)pArg;

  switch( p->mode ){
    case MODE_Line: {
      int w = 5;
      if( azArg==0 ) break;
      for(i=0; i<nArg; i++){
        int len = strlen30(azCol[i] ? azCol[i] : "");
        if( len>w ) w = len;
      }
      if( p->cnt++>0 ) fprintf(p->out, "%s", p->rowSeparator);
      for(i=0; i<nArg; i++){
        fprintf(p->out,"%*s = %s%s", w, azCol[i],
                azArg[i] ? azArg[i] : p->nullvalue, p->rowSeparator);
      }
      break;
    }
    case MODE_Explain:
    case MODE_Column: {
      if( p->cnt++==0 ){
        for(i=0; i<nArg; i++){
          int w, n;
          if( i<ArraySize(p->colWidth) ){
            w = p->colWidth[i];
          }else{
            w = 0;
          }
          if( w==0 ){
            w = strlen30(azCol[i] ? azCol[i] : "");
            if( w<10 ) w = 10;
            n = strlen30(azArg && azArg[i] ? azArg[i] : p->nullvalue);
            if( w<n ) w = n;
          }
          if( i<ArraySize(p->actualWidth) ){
            p->actualWidth[i] = w;
          }
          if( p->showHeader ){
            if( w<0 ){
              fprintf(p->out,"%*.*s%s",-w,-w,azCol[i],
                      i==nArg-1 ? p->rowSeparator : "  ");
            }else{
              fprintf(p->out,"%-*.*s%s",w,w,azCol[i],
                      i==nArg-1 ? p->rowSeparator : "  ");
            }
          }
        }
        if( p->showHeader ){
          for(i=0; i<nArg; i++){
            int w;
            if( i<ArraySize(p->actualWidth) ){
               w = p->actualWidth[i];
               if( w<0 ) w = -w;
            }else{
               w = 10;
            }
            fprintf(p->out,"%-*.*s%s",w,w,"-----------------------------------"
                   "----------------------------------------------------------",
                    i==nArg-1 ? p->rowSeparator : "  ");
          }
        }
      }
      if( azArg==0 ) break;
      for(i=0; i<nArg; i++){
        int w;
        if( i<ArraySize(p->actualWidth) ){
           w = p->actualWidth[i];
        }else{
           w = 10;
        }
        if( p->mode==MODE_Explain && azArg[i] && strlen30(azArg[i])>w ){
          w = strlen30(azArg[i]);
        }
        if( i==1 && p->aiIndent && p->pStmt ){
          if( p->iIndent<p->nIndent ){
            fprintf(p->out, "%*.s", p->aiIndent[p->iIndent], "");
          }
          p->iIndent++;
        }
        if( w<0 ){
          fprintf(p->out,"%*.*s%s",-w,-w,
              azArg[i] ? azArg[i] : p->nullvalue,
              i==nArg-1 ? p->rowSeparator : "  ");
        }else{
          fprintf(p->out,"%-*.*s%s",w,w,
              azArg[i] ? azArg[i] : p->nullvalue,
              i==nArg-1 ? p->rowSeparator : "  ");
        }
      }
      break;
    }
    case MODE_Semi:
    case MODE_List: {
      if( p->cnt++==0 && p->showHeader ){
        for(i=0; i<nArg; i++){
          fprintf(p->out,"%s%s",azCol[i],
                  i==nArg-1 ? p->rowSeparator : p->colSeparator);
        }
      }
      if( azArg==0 ) break;
      for(i=0; i<nArg; i++){
        char *z = azArg[i];
        if( z==0 ) z = p->nullvalue;
        fprintf(p->out, "%s", z);
        if( i<nArg-1 ){
          fprintf(p->out, "%s", p->colSeparator);
        }else if( p->mode==MODE_Semi ){
          fprintf(p->out, ";%s", p->rowSeparator);
        }else{
          fprintf(p->out, "%s", p->rowSeparator);
        }
      }
      break;
    }
    case MODE_Html: {
      if( p->cnt++==0 && p->showHeader ){
        fprintf(p->out,"<TR>");
        for(i=0; i<nArg; i++){
          fprintf(p->out,"<TH>");
          output_html_string(p->out, azCol[i]);
          fprintf(p->out,"</TH>\n");
        }
        fprintf(p->out,"</TR>\n");
      }
      if( azArg==0 ) break;
      fprintf(p->out,"<TR>");
      for(i=0; i<nArg; i++){
        fprintf(p->out,"<TD>");
        output_html_string(p->out, azArg[i] ? azArg[i] : p->nullvalue);
        fprintf(p->out,"</TD>\n");
      }
      fprintf(p->out,"</TR>\n");
      break;
    }
    case MODE_Tcl: {
      if( p->cnt++==0 && p->showHeader ){
        for(i=0; i<nArg; i++){
          output_c_string(p->out,azCol[i] ? azCol[i] : "");
          if(i<nArg-1) fprintf(p->out, "%s", p->colSeparator);
        }
        fprintf(p->out, "%s", p->rowSeparator);
      }
      if( azArg==0 ) break;
      for(i=0; i<nArg; i++){
        output_c_string(p->out, azArg[i] ? azArg[i] : p->nullvalue);
        if(i<nArg-1) fprintf(p->out, "%s", p->colSeparator);
      }
      fprintf(p->out, "%s", p->rowSeparator);
      break;
    }
    case MODE_Csv: {
#if defined(WIN32) || defined(_WIN32)
      fflush(p->out);
      _setmode(_fileno(p->out), _O_BINARY);
#endif
      if( p->cnt++==0 && p->showHeader ){
        for(i=0; i<nArg; i++){
          output_csv(p, azCol[i] ? azCol[i] : "", i<nArg-1);
        }
        fprintf(p->out, "%s", p->newline);
      }
      if( azArg>0 ){
        for(i=0; i<nArg; i++){
          output_csv(p, azArg[i], i<nArg-1);
        }
        fprintf(p->out, "%s", p->newline);
      }
#if defined(WIN32) || defined(_WIN32)
      fflush(p->out);
      _setmode(_fileno(p->out), _O_TEXT);
#endif
      break;
    }
    case MODE_Insert: {
      p->cnt++;
      if( azArg==0 ) break;
      fprintf(p->out,"INSERT INTO %s VALUES(",p->zDestTable);
      for(i=0; i<nArg; i++){
        char *zSep = i>0 ? ",": "";
        if( (azArg[i]==0) || (aiType && aiType[i]==SQLITE_NULL) ){
          fprintf(p->out,"%sNULL",zSep);
        }else if( aiType && aiType[i]==SQLITE_TEXT ){
          if( zSep[0] ) fprintf(p->out,"%s",zSep);
          output_quoted_string(p->out, azArg[i]);
        }else if( aiType && (aiType[i]==SQLITE_INTEGER
                             || aiType[i]==SQLITE_FLOAT) ){
          fprintf(p->out,"%s%s",zSep, azArg[i]);
        }else if( aiType && aiType[i]==SQLITE_BLOB && p->pStmt ){
          const void *pBlob = sqlite3_column_blob(p->pStmt, i);
          int nBlob = sqlite3_column_bytes(p->pStmt, i);
          if( zSep[0] ) fprintf(p->out,"%s",zSep);
          output_hex_blob(p->out, pBlob, nBlob);
        }else if( isNumber(azArg[i], 0) ){
          fprintf(p->out,"%s%s",zSep, azArg[i]);
        }else{
          if( zSep[0] ) fprintf(p->out,"%s",zSep);
          output_quoted_string(p->out, azArg[i]);
        }
      }
      fprintf(p->out,");\n");
      break;
    }
    case MODE_Ascii: {
      if( p->cnt++==0 && p->showHeader ){
        for(i=0; i<nArg; i++){
          if( i>0 ) fprintf(p->out, "%s", p->colSeparator);
          fprintf(p->out,"%s",azCol[i] ? azCol[i] : "");
        }
        fprintf(p->out, "%s", p->rowSeparator);
      }
      if( azArg==0 ) break;
      for(i=0; i<nArg; i++){
        if( i>0 ) fprintf(p->out, "%s", p->colSeparator);
        fprintf(p->out,"%s",azArg[i] ? azArg[i] : p->nullvalue);
      }
      fprintf(p->out, "%s", p->rowSeparator);
      break;
    }
  }
  return 0;
}

/*
** This is the callback routine that the SQLite library
** invokes for each row of a query result.
*/
static int callback(void *pArg, int nArg, char **azArg, char **azCol){
  /* since we don't have type info, call the shell_callback with a NULL value */
  return shell_callback(pArg, nArg, azArg, azCol, NULL);
}

/*
** Set the destination table field of the ShellState structure to
** the name of the table given.  Escape any quote characters in the
** table name.
*/
static void set_table_name(ShellState *p, const char *zName){
  int i, n;
  int needQuote;
  char *z;

  if( p->zDestTable ){
    free(p->zDestTable);
    p->zDestTable = 0;
  }
  if( zName==0 ) return;
  needQuote = !isalpha((unsigned char)*zName) && *zName!='_';
  for(i=n=0; zName[i]; i++, n++){
    if( !isalnum((unsigned char)zName[i]) && zName[i]!='_' ){
      needQuote = 1;
      if( zName[i]=='\'' ) n++;
    }
  }
  if( needQuote ) n += 2;
  z = p->zDestTable = malloc( n+1 );
  if( z==0 ){
    fprintf(stderr,"Error: out of memory\n");
    exit(1);
  }
  n = 0;
  if( needQuote ) z[n++] = '\'';
  for(i=0; zName[i]; i++){
    z[n++] = zName[i];
    if( zName[i]=='\'' ) z[n++] = '\'';
  }
  if( needQuote ) z[n++] = '\'';
  z[n] = 0;
}

/* zIn is either a pointer to a NULL-terminated string in memory obtained
** from malloc(), or a NULL pointer. The string pointed to by zAppend is
** added to zIn, and the result returned in memory obtained from malloc().
** zIn, if it was not NULL, is freed.
**
** If the third argument, quote, is not '\0', then it is used as a 
** quote character for zAppend.
*/
static char *appendText(char *zIn, char const *zAppend, char quote){
  int len;
  int i;
  int nAppend = strlen30(zAppend);
  int nIn = (zIn?strlen30(zIn):0);

  len = nAppend+nIn+1;
  if( quote ){
    len += 2;
    for(i=0; i<nAppend; i++){
      if( zAppend[i]==quote ) len++;
    }
  }

  zIn = (char *)realloc(zIn, len);
  if( !zIn ){
    return 0;
  }

  if( quote ){
    char *zCsr = &zIn[nIn];
    *zCsr++ = quote;
    for(i=0; i<nAppend; i++){
      *zCsr++ = zAppend[i];
      if( zAppend[i]==quote ) *zCsr++ = quote;
    }
    *zCsr++ = quote;
    *zCsr++ = '\0';
    assert( (zCsr-zIn)==len );
  }else{
    memcpy(&zIn[nIn], zAppend, nAppend);
    zIn[len-1] = '\0';
  }

  return zIn;
}


/*
** Execute a query statement that will generate SQL output.  Print
** the result columns, comma-separated, on a line and then add a
** semicolon terminator to the end of that line.
**
** If the number of columns is 1 and that column contains text "--"
** then write the semicolon on a separate line.  That way, if a 
** "--" comment occurs at the end of the statement, the comment
** won't consume the semicolon terminator.
*/
static int run_table_dump_query(
  ShellState *p,           /* Query context */
  const char *zSelect,     /* SELECT statement to extract content */
  const char *zFirstRow    /* Print before first row, if not NULL */
){
  sqlite3_stmt *pSelect;
  int rc;
  int nResult;
  int i;
  const char *z;
  rc = sqlite3_prepare_v2(p->db, zSelect, -1, &pSelect, 0);
  if( rc!=SQLITE_OK || !pSelect ){
    fprintf(p->out, "/**** ERROR: (%d) %s *****/\n", rc, sqlite3_errmsg(p->db));
    if( (rc&0xff)!=SQLITE_CORRUPT ) p->nErr++;
    return rc;
  }
  rc = sqlite3_step(pSelect);
  nResult = sqlite3_column_count(pSelect);
  while( rc==SQLITE_ROW ){
    if( zFirstRow ){
      fprintf(p->out, "%s", zFirstRow);
      zFirstRow = 0;
    }
    z = (const char*)sqlite3_column_text(pSelect, 0);
    fprintf(p->out, "%s", z);
    for(i=1; i<nResult; i++){ 
      fprintf(p->out, ",%s", sqlite3_column_text(pSelect, i));
    }
    if( z==0 ) z = "";
    while( z[0] && (z[0]!='-' || z[1]!='-') ) z++;
    if( z[0] ){
      fprintf(p->out, "\n;\n");
    }else{
      fprintf(p->out, ";\n");
    }    
    rc = sqlite3_step(pSelect);
  }
  rc = sqlite3_finalize(pSelect);
  if( rc!=SQLITE_OK ){
    fprintf(p->out, "/**** ERROR: (%d) %s *****/\n", rc, sqlite3_errmsg(p->db));
    if( (rc&0xff)!=SQLITE_CORRUPT ) p->nErr++;
  }
  return rc;
}

/*
** Allocate space and save off current error string.
*/
static char *save_err_msg(
  sqlite3 *db            /* Database to query */
){
  int nErrMsg = 1+strlen30(sqlite3_errmsg(db));
  char *zErrMsg = sqlite3_malloc(nErrMsg);
  if( zErrMsg ){
    memcpy(zErrMsg, sqlite3_errmsg(db), nErrMsg);
  }
  return zErrMsg;
}

/*
** Display memory stats.
*/
static int display_stats(
  sqlite3 *db,                /* Database to query */
  ShellState *pArg,           /* Pointer to ShellState */
  int bReset                  /* True to reset the stats */
){
  int iCur;
  int iHiwtr;

  if( pArg && pArg->out ){
    
    iHiwtr = iCur = -1;
    sqlite3_status(SQLITE_STATUS_MEMORY_USED, &iCur, &iHiwtr, bReset);
    fprintf(pArg->out, "Memory Used:                         %d (max %d) bytes\n", iCur, iHiwtr);
    iHiwtr = iCur = -1;
    sqlite3_status(SQLITE_STATUS_MALLOC_COUNT, &iCur, &iHiwtr, bReset);
    fprintf(pArg->out, "Number of Outstanding Allocations:   %d (max %d)\n", iCur, iHiwtr);
    if( pArg->shellFlgs & SHFLG_Pagecache ){
      iHiwtr = iCur = -1;
      sqlite3_status(SQLITE_STATUS_PAGECACHE_USED, &iCur, &iHiwtr, bReset);
      fprintf(pArg->out, "Number of Pcache Pages Used:         %d (max %d) pages\n", iCur, iHiwtr);
    }
    iHiwtr = iCur = -1;
    sqlite3_status(SQLITE_STATUS_PAGECACHE_OVERFLOW, &iCur, &iHiwtr, bReset);
    fprintf(pArg->out, "Number of Pcache Overflow Bytes:     %d (max %d) bytes\n", iCur, iHiwtr);
    if( pArg->shellFlgs & SHFLG_Scratch ){
      iHiwtr = iCur = -1;
      sqlite3_status(SQLITE_STATUS_SCRATCH_USED, &iCur, &iHiwtr, bReset);
      fprintf(pArg->out, "Number of Scratch Allocations Used:  %d (max %d)\n", iCur, iHiwtr);
    }
    iHiwtr = iCur = -1;
    sqlite3_status(SQLITE_STATUS_SCRATCH_OVERFLOW, &iCur, &iHiwtr, bReset);
    fprintf(pArg->out, "Number of Scratch Overflow Bytes:    %d (max %d) bytes\n", iCur, iHiwtr);
    iHiwtr = iCur = -1;
    sqlite3_status(SQLITE_STATUS_MALLOC_SIZE, &iCur, &iHiwtr, bReset);
    fprintf(pArg->out, "Largest Allocation:                  %d bytes\n", iHiwtr);
    iHiwtr = iCur = -1;
    sqlite3_status(SQLITE_STATUS_PAGECACHE_SIZE, &iCur, &iHiwtr, bReset);
    fprintf(pArg->out, "Largest Pcache Allocation:           %d bytes\n", iHiwtr);
    iHiwtr = iCur = -1;
    sqlite3_status(SQLITE_STATUS_SCRATCH_SIZE, &iCur, &iHiwtr, bReset);
    fprintf(pArg->out, "Largest Scratch Allocation:          %d bytes\n", iHiwtr);
#ifdef YYTRACKMAXSTACKDEPTH
    iHiwtr = iCur = -1;
    sqlite3_status(SQLITE_STATUS_PARSER_STACK, &iCur, &iHiwtr, bReset);
    fprintf(pArg->out, "Deepest Parser Stack:                %d (max %d)\n", iCur, iHiwtr);
#endif
  }

  if( pArg && pArg->out && db ){
    if( pArg->shellFlgs & SHFLG_Lookaside ){
      iHiwtr = iCur = -1;
      sqlite3_db_status(db, SQLITE_DBSTATUS_LOOKASIDE_USED, &iCur, &iHiwtr, bReset);
      fprintf(pArg->out, "Lookaside Slots Used:                %d (max %d)\n", iCur, iHiwtr);
      sqlite3_db_status(db, SQLITE_DBSTATUS_LOOKASIDE_HIT, &iCur, &iHiwtr, bReset);
      fprintf(pArg->out, "Successful lookaside attempts:       %d\n", iHiwtr);
      sqlite3_db_status(db, SQLITE_DBSTATUS_LOOKASIDE_MISS_SIZE, &iCur, &iHiwtr, bReset);
      fprintf(pArg->out, "Lookaside failures due to size:      %d\n", iHiwtr);
      sqlite3_db_status(db, SQLITE_DBSTATUS_LOOKASIDE_MISS_FULL, &iCur, &iHiwtr, bReset);
      fprintf(pArg->out, "Lookaside failures due to OOM:       %d\n", iHiwtr);
    }
    iHiwtr = iCur = -1;
    sqlite3_db_status(db, SQLITE_DBSTATUS_CACHE_USED, &iCur, &iHiwtr, bReset);
    fprintf(pArg->out, "Pager Heap Usage:                    %d bytes\n", iCur);    iHiwtr = iCur = -1;
    sqlite3_db_status(db, SQLITE_DBSTATUS_CACHE_HIT, &iCur, &iHiwtr, 1);
    fprintf(pArg->out, "Page cache hits:                     %d\n", iCur);
    iHiwtr = iCur = -1;
    sqlite3_db_status(db, SQLITE_DBSTATUS_CACHE_MISS, &iCur, &iHiwtr, 1);
    fprintf(pArg->out, "Page cache misses:                   %d\n", iCur); 
    iHiwtr = iCur = -1;
    sqlite3_db_status(db, SQLITE_DBSTATUS_CACHE_WRITE, &iCur, &iHiwtr, 1);
    fprintf(pArg->out, "Page cache writes:                   %d\n", iCur); 
    iHiwtr = iCur = -1;
    sqlite3_db_status(db, SQLITE_DBSTATUS_SCHEMA_USED, &iCur, &iHiwtr, bReset);
    fprintf(pArg->out, "Schema Heap Usage:                   %d bytes\n", iCur); 
    iHiwtr = iCur = -1;
    sqlite3_db_status(db, SQLITE_DBSTATUS_STMT_USED, &iCur, &iHiwtr, bReset);
    fprintf(pArg->out, "Statement Heap/Lookaside Usage:      %d bytes\n", iCur); 
  }

  if( pArg && pArg->out && db && pArg->pStmt ){
    iCur = sqlite3_stmt_status(pArg->pStmt, SQLITE_STMTSTATUS_FULLSCAN_STEP, bReset);
    fprintf(pArg->out, "Fullscan Steps:                      %d\n", iCur);
    iCur = sqlite3_stmt_status(pArg->pStmt, SQLITE_STMTSTATUS_SORT, bReset);
    fprintf(pArg->out, "Sort Operations:                     %d\n", iCur);
    iCur = sqlite3_stmt_status(pArg->pStmt, SQLITE_STMTSTATUS_AUTOINDEX, bReset);
    fprintf(pArg->out, "Autoindex Inserts:                   %d\n", iCur);
    iCur = sqlite3_stmt_status(pArg->pStmt, SQLITE_STMTSTATUS_VM_STEP, bReset);
    fprintf(pArg->out, "Virtual Machine Steps:               %d\n", iCur);
  }

  return 0;
}

/*
** Parameter azArray points to a zero-terminated array of strings. zStr
** points to a single nul-terminated string. Return non-zero if zStr
** is equal, according to strcmp(), to any of the strings in the array.
** Otherwise, return zero.
*/
static int str_in_array(const char *zStr, const char **azArray){
  int i;
  for(i=0; azArray[i]; i++){
    if( 0==strcmp(zStr, azArray[i]) ) return 1;
  }
  return 0;
}

/*
** If compiled statement pSql appears to be an EXPLAIN statement, allocate
** and populate the ShellState.aiIndent[] array with the number of
** spaces each opcode should be indented before it is output. 
**
** The indenting rules are:
**
**     * For each "Next", "Prev", "VNext" or "VPrev" instruction, indent
**       all opcodes that occur between the p2 jump destination and the opcode
**       itself by 2 spaces.
**
**     * For each "Goto", if the jump destination is earlier in the program
**       and ends on one of:
**          Yield  SeekGt  SeekLt  RowSetRead  Rewind
**       or if the P1 parameter is one instead of zero,
**       then indent all opcodes between the earlier instruction
**       and "Goto" by 2 spaces.
*/
static void explain_data_prepare(ShellState *p, sqlite3_stmt *pSql){
  const char *zSql;               /* The text of the SQL statement */
  const char *z;                  /* Used to check if this is an EXPLAIN */
  int *abYield = 0;               /* True if op is an OP_Yield */
  int nAlloc = 0;                 /* Allocated size of p->aiIndent[], abYield */
  int iOp;                        /* Index of operation in p->aiIndent[] */

  const char *azNext[] = { "Next", "Prev", "VPrev", "VNext", "SorterNext",
                           "NextIfOpen", "PrevIfOpen", 0 };
  const char *azYield[] = { "Yield", "SeekLT", "SeekGT", "RowSetRead", "Rewind", 0 };
  const char *azGoto[] = { "Goto", 0 };

  /* Try to figure out if this is really an EXPLAIN statement. If this
  ** cannot be verified, return early.  */
  zSql = sqlite3_sql(pSql);
  if( zSql==0 ) return;
  for(z=zSql; *z==' ' || *z=='\t' || *z=='\n' || *z=='\f' || *z=='\r'; z++);
  if( sqlite3_strnicmp(z, "explain", 7) ) return;

  for(iOp=0; SQLITE_ROW==sqlite3_step(pSql); iOp++){
    int i;
    int iAddr = sqlite3_column_int(pSql, 0);
    const char *zOp = (const char*)sqlite3_column_text(pSql, 1);

    /* Set p2 to the P2 field of the current opcode. Then, assuming that
    ** p2 is an instruction address, set variable p2op to the index of that
    ** instruction in the aiIndent[] array. p2 and p2op may be different if
    ** the current instruction is part of a sub-program generated by an
    ** SQL trigger or foreign key.  */
    int p2 = sqlite3_column_int(pSql, 3);
    int p2op = (p2 + (iOp-iAddr));

    /* Grow the p->aiIndent array as required */
    if( iOp>=nAlloc ){
      nAlloc += 100;
      p->aiIndent = (int*)sqlite3_realloc(p->aiIndent, nAlloc*sizeof(int));
      abYield = (int*)sqlite3_realloc(abYield, nAlloc*sizeof(int));
    }
    abYield[iOp] = str_in_array(zOp, azYield);
    p->aiIndent[iOp] = 0;
    p->nIndent = iOp+1;

    if( str_in_array(zOp, azNext) ){
      for(i=p2op; i<iOp; i++) p->aiIndent[i] += 2;
    }
    if( str_in_array(zOp, azGoto) && p2op<p->nIndent
     && (abYield[p2op] || sqlite3_column_int(pSql, 2))
    ){
      for(i=p2op+1; i<iOp; i++) p->aiIndent[i] += 2;
    }
  }

  p->iIndent = 0;
  sqlite3_free(abYield);
  sqlite3_reset(pSql);
}

/*
** Free the array allocated by explain_data_prepare().
*/
static void explain_data_delete(ShellState *p){
  sqlite3_free(p->aiIndent);
  p->aiIndent = 0;
  p->nIndent = 0;
  p->iIndent = 0;
}

/*
** Execute a statement or set of statements.  Print 
** any result rows/columns depending on the current mode 
** set via the supplied callback.
**
** This is very similar to SQLite's built-in sqlite3_exec() 
** function except it takes a slightly different callback 
** and callback data argument.
*/
static int shell_exec(
  sqlite3 *db,                              /* An open database */
  const char *zSql,                         /* SQL to be evaluated */
  int (*xCallback)(void*,int,char**,char**,int*),   /* Callback function */
                                            /* (not the same as sqlite3_exec) */
  ShellState *pArg,                         /* Pointer to ShellState */
  char **pzErrMsg                           /* Error msg written here */
){
  sqlite3_stmt *pStmt = NULL;     /* Statement to execute. */
  int rc = SQLITE_OK;             /* Return Code */
  int rc2;
  const char *zLeftover;          /* Tail of unprocessed SQL */

  if( pzErrMsg ){
    *pzErrMsg = NULL;
  }

  while( zSql[0] && (SQLITE_OK == rc) ){
    rc = sqlite3_prepare_v2(db, zSql, -1, &pStmt, &zLeftover);
    if( SQLITE_OK != rc ){
      if( pzErrMsg ){
        *pzErrMsg = save_err_msg(db);
      }
    }else{
      if( !pStmt ){
        /* this happens for a comment or white-space */
        zSql = zLeftover;
        while( IsSpace(zSql[0]) ) zSql++;
        continue;
      }

      /* save off the prepared statment handle and reset row count */
      if( pArg ){
        pArg->pStmt = pStmt;
        pArg->cnt = 0;
      }

      /* echo the sql statement if echo on */
      if( pArg && pArg->echoOn ){
        const char *zStmtSql = sqlite3_sql(pStmt);
        fprintf(pArg->out, "%s\n", zStmtSql ? zStmtSql : zSql);
      }

      /* Show the EXPLAIN QUERY PLAN if .eqp is on */
      if( pArg && pArg->autoEQP ){
        sqlite3_stmt *pExplain;
        char *zEQP = sqlite3_mprintf("EXPLAIN QUERY PLAN %s", sqlite3_sql(pStmt));
        rc = sqlite3_prepare_v2(db, zEQP, -1, &pExplain, 0);
        if( rc==SQLITE_OK ){
          while( sqlite3_step(pExplain)==SQLITE_ROW ){
            fprintf(pArg->out,"--EQP-- %d,", sqlite3_column_int(pExplain, 0));
            fprintf(pArg->out,"%d,", sqlite3_column_int(pExplain, 1));
            fprintf(pArg->out,"%d,", sqlite3_column_int(pExplain, 2));
            fprintf(pArg->out,"%s\n", sqlite3_column_text(pExplain, 3));
          }
        }
        sqlite3_finalize(pExplain);
        sqlite3_free(zEQP);
      }

      /* Output TESTCTRL_EXPLAIN text of requested */
      if( pArg && pArg->mode==MODE_Explain ){
        const char *zExplain = 0;
        sqlite3_test_control(SQLITE_TESTCTRL_EXPLAIN_STMT, pStmt, &zExplain);
        if( zExplain && zExplain[0] ){
          fprintf(pArg->out, "%s", zExplain);
        }
      }

      /* If the shell is currently in ".explain" mode, gather the extra
      ** data required to add indents to the output.*/
      if( pArg && pArg->mode==MODE_Explain ){
        explain_data_prepare(pArg, pStmt);
      }

      /* perform the first step.  this will tell us if we
      ** have a result set or not and how wide it is.
      */
      rc = sqlite3_step(pStmt);
      /* if we have a result set... */
      if( SQLITE_ROW == rc ){
        /* if we have a callback... */
        if( xCallback ){
          /* allocate space for col name ptr, value ptr, and type */
          int nCol = sqlite3_column_count(pStmt);
          void *pData = sqlite3_malloc(3*nCol*sizeof(const char*) + 1);
          if( !pData ){
            rc = SQLITE_NOMEM;
          }else{
            char **azCols = (char **)pData;      /* Names of result columns */
            char **azVals = &azCols[nCol];       /* Results */
            int *aiTypes = (int *)&azVals[nCol]; /* Result types */
            int i, x;
            assert(sizeof(int) <= sizeof(char *)); 
            /* save off ptrs to column names */
            for(i=0; i<nCol; i++){
              azCols[i] = (char *)sqlite3_column_name(pStmt, i);
            }
            do{
              /* extract the data and data types */
              for(i=0; i<nCol; i++){
                aiTypes[i] = x = sqlite3_column_type(pStmt, i);
                if( x==SQLITE_BLOB && pArg && pArg->mode==MODE_Insert ){
                  azVals[i] = "";
                }else{
                  azVals[i] = (char*)sqlite3_column_text(pStmt, i);
                }
                if( !azVals[i] && (aiTypes[i]!=SQLITE_NULL) ){
                  rc = SQLITE_NOMEM;
                  break; /* from for */
                }
              } /* end for */

              /* if data and types extracted successfully... */
              if( SQLITE_ROW == rc ){ 
                /* call the supplied callback with the result row data */
                if( xCallback(pArg, nCol, azVals, azCols, aiTypes) ){
                  rc = SQLITE_ABORT;
                }else{
                  rc = sqlite3_step(pStmt);
                }
              }
            } while( SQLITE_ROW == rc );
            sqlite3_free(pData);
          }
        }else{
          do{
            rc = sqlite3_step(pStmt);
          } while( rc == SQLITE_ROW );
        }
      }

      explain_data_delete(pArg);

      /* print usage stats if stats on */
      if( pArg && pArg->statsOn ){
        display_stats(db, pArg, 0);
      }

      /* Finalize the statement just executed. If this fails, save a 
      ** copy of the error message. Otherwise, set zSql to point to the
      ** next statement to execute. */
      rc2 = sqlite3_finalize(pStmt);
      if( rc!=SQLITE_NOMEM ) rc = rc2;
      if( rc==SQLITE_OK ){
        zSql = zLeftover;
        while( IsSpace(zSql[0]) ) zSql++;
      }else if( pzErrMsg ){
        *pzErrMsg = save_err_msg(db);
      }

      /* clear saved stmt handle */
      if( pArg ){
        pArg->pStmt = NULL;
      }
    }
  } /* end while */

  return rc;
}


/*
** This is a different callback routine used for dumping the database.
** Each row received by this callback consists of a table name,
** the table type ("index" or "table") and SQL to create the table.
** This routine should print text sufficient to recreate the table.
*/
static int dump_callback(void *pArg, int nArg, char **azArg, char **azCol){
  int rc;
  const char *zTable;
  const char *zType;
  const char *zSql;
  const char *zPrepStmt = 0;
  ShellState *p = (ShellState *)pArg;

  UNUSED_PARAMETER(azCol);
  if( nArg!=3 ) return 1;
  zTable = azArg[0];
  zType = azArg[1];
  zSql = azArg[2];
  
  if( strcmp(zTable, "sqlite_sequence")==0 ){
    zPrepStmt = "DELETE FROM sqlite_sequence;\n";
  }else if( sqlite3_strglob("sqlite_stat?", zTable)==0 ){
    fprintf(p->out, "ANALYZE sqlite_master;\n");
  }else if( strncmp(zTable, "sqlite_", 7)==0 ){
    return 0;
  }else if( strncmp(zSql, "CREATE VIRTUAL TABLE", 20)==0 ){
    char *zIns;
    if( !p->writableSchema ){
      fprintf(p->out, "PRAGMA writable_schema=ON;\n");
      p->writableSchema = 1;
    }
    zIns = sqlite3_mprintf(
       "INSERT INTO sqlite_master(type,name,tbl_name,rootpage,sql)"
       "VALUES('table','%q','%q',0,'%q');",
       zTable, zTable, zSql);
    fprintf(p->out, "%s\n", zIns);
    sqlite3_free(zIns);
    return 0;
  }else{
    fprintf(p->out, "%s;\n", zSql);
  }

  if( strcmp(zType, "table")==0 ){
    sqlite3_stmt *pTableInfo = 0;
    char *zSelect = 0;
    char *zTableInfo = 0;
    char *zTmp = 0;
    int nRow = 0;
   
    zTableInfo = appendText(zTableInfo, "PRAGMA table_info(", 0);
    zTableInfo = appendText(zTableInfo, zTable, '"');
    zTableInfo = appendText(zTableInfo, ");", 0);

    rc = sqlite3_prepare_v2(p->db, zTableInfo, -1, &pTableInfo, 0);
    free(zTableInfo);
    if( rc!=SQLITE_OK || !pTableInfo ){
      return 1;
    }

    zSelect = appendText(zSelect, "SELECT 'INSERT INTO ' || ", 0);
    /* Always quote the table name, even if it appears to be pure ascii,
    ** in case it is a keyword. Ex:  INSERT INTO "table" ... */
    zTmp = appendText(zTmp, zTable, '"');
    if( zTmp ){
      zSelect = appendText(zSelect, zTmp, '\'');
      free(zTmp);
    }
    zSelect = appendText(zSelect, " || ' VALUES(' || ", 0);
    rc = sqlite3_step(pTableInfo);
    while( rc==SQLITE_ROW ){
      const char *zText = (const char *)sqlite3_column_text(pTableInfo, 1);
      zSelect = appendText(zSelect, "quote(", 0);
      zSelect = appendText(zSelect, zText, '"');
      rc = sqlite3_step(pTableInfo);
      if( rc==SQLITE_ROW ){
        zSelect = appendText(zSelect, "), ", 0);
      }else{
        zSelect = appendText(zSelect, ") ", 0);
      }
      nRow++;
    }
    rc = sqlite3_finalize(pTableInfo);
    if( rc!=SQLITE_OK || nRow==0 ){
      free(zSelect);
      return 1;
    }
    zSelect = appendText(zSelect, "|| ')' FROM  ", 0);
    zSelect = appendText(zSelect, zTable, '"');

    rc = run_table_dump_query(p, zSelect, zPrepStmt);
    if( rc==SQLITE_CORRUPT ){
      zSelect = appendText(zSelect, " ORDER BY rowid DESC", 0);
      run_table_dump_query(p, zSelect, 0);
    }
    free(zSelect);
  }
  return 0;
}

/*
** Run zQuery.  Use dump_callback() as the callback routine so that
** the contents of the query are output as SQL statements.
**
** If we get a SQLITE_CORRUPT error, rerun the query after appending
** "ORDER BY rowid DESC" to the end.
*/
static int run_schema_dump_query(
  ShellState *p, 
  const char *zQuery
){
  int rc;
  char *zErr = 0;
  rc = sqlite3_exec(p->db, zQuery, dump_callback, p, &zErr);
  if( rc==SQLITE_CORRUPT ){
    char *zQ2;
    int len = strlen30(zQuery);
    fprintf(p->out, "/****** CORRUPTION ERROR *******/\n");
    if( zErr ){
      fprintf(p->out, "/****** %s ******/\n", zErr);
      sqlite3_free(zErr);
      zErr = 0;
    }
    zQ2 = malloc( len+100 );
    if( zQ2==0 ) return rc;
    sqlite3_snprintf(len+100, zQ2, "%s ORDER BY rowid DESC", zQuery);
    rc = sqlite3_exec(p->db, zQ2, dump_callback, p, &zErr);
    if( rc ){
      fprintf(p->out, "/****** ERROR: %s ******/\n", zErr);
    }else{
      rc = SQLITE_CORRUPT;
    }
    sqlite3_free(zErr);
    free(zQ2);
  }
  return rc;
}

/*
** Text of a help message
*/
static char zHelp[] =
  ".backup ?DB? FILE      Backup DB (default \"main\") to FILE\n"
  ".bail on|off           Stop after hitting an error.  Default OFF\n"
  ".clone NEWDB           Clone data into NEWDB from the existing database\n"
  ".colseparator STRING   This is an alias for the one argument version of\n"
  "                         .separator\n"
  ".databases             List names and files of attached databases\n"
  ".dump ?TABLE? ...      Dump the database in an SQL text format\n"
  "                         If TABLE specified, only dump tables matching\n"
  "                         LIKE pattern TABLE.\n"
  ".echo on|off           Turn command echo on or off\n"
  ".eqp on|off            Enable or disable automatic EXPLAIN QUERY PLAN\n"
  ".exit                  Exit this program\n"
  ".explain ?on|off?      Turn output mode suitable for EXPLAIN on or off.\n"
  "                         With no args, it turns EXPLAIN on.\n"
  ".fullschema            Show schema and the content of sqlite_stat tables\n"
  ".headers on|off        Turn display of headers on or off\n"
  ".help                  Show this message\n"
  ".import FILE TABLE     Import data from FILE into TABLE\n"
  ".indices ?TABLE?       Show names of all indices\n"
  "                         If TABLE specified, only show indices for tables\n"
  "                         matching LIKE pattern TABLE.\n"
#ifdef SQLITE_ENABLE_IOTRACE
  ".iotrace FILE          Enable I/O diagnostic logging to FILE\n"
#endif
#ifndef SQLITE_OMIT_LOAD_EXTENSION
  ".load FILE ?ENTRY?     Load an extension library\n"
#endif
  ".log FILE|off          Turn logging on or off.  FILE can be stderr/stdout\n"
  ".mode MODE ?TABLE?     Set output mode where MODE is one of:\n"
  "                         ascii    Columns/rows delimited with 0x1F and 0x1E\n"
  "                         csv      Comma-separated values\n"
  "                         column   Left-aligned columns.  (See .width)\n"
  "                         html     HTML <table> code\n"
  "                         insert   SQL insert statements for TABLE\n"
  "                         line     One value per line\n"
  "                         list     Values delimited by .separator string\n"
  "                         tabs     Tab-separated values\n"
  "                         tcl      TCL list elements\n"
  ".nullvalue STRING      Use STRING in place of NULL values\n"
  ".once FILENAME         Output for the next SQL command only to FILENAME\n"
  ".open ?FILENAME?       Close existing database and reopen FILENAME\n"
  ".output ?FILENAME?     Send output to FILENAME or stdout\n"
  ".print STRING...       Print literal STRING\n"
  ".prompt MAIN CONTINUE  Replace the standard prompts\n"
  ".quit                  Exit this program\n"
  ".read FILENAME         Execute SQL in FILENAME\n"
  ".restore ?DB? FILE     Restore content of DB (default \"main\") from FILE\n"
  ".rowseparator STRING   Change row separator for output mode and .import\n"
  ".save FILE             Write in-memory database into FILE\n"
  ".schema ?TABLE?        Show the CREATE statements\n"
  "                         If TABLE specified, only show tables matching\n"
  "                         LIKE pattern TABLE.\n"
  ".separator STRING ?NL? Change column separator for output mode and .import\n"
  "                         NL is the end-of-line mark for CSV\n"
  ".shell CMD ARGS...     Run CMD ARGS... in a system shell\n"
  ".show                  Show the current values for various settings\n"
  ".stats on|off          Turn stats on or off\n"
  ".system CMD ARGS...    Run CMD ARGS... in a system shell\n"
  ".tables ?TABLE?        List names of tables\n"
  "                         If TABLE specified, only list tables matching\n"
  "                         LIKE pattern TABLE.\n"
  ".timeout MS            Try opening locked tables for MS milliseconds\n"
  ".timer on|off          Turn SQL timer on or off\n"
  ".trace FILE|off        Output each SQL statement as it is run\n"
  ".vfsname ?AUX?         Print the name of the VFS stack\n"
  ".width NUM1 NUM2 ...   Set column widths for \"column\" mode\n"
  "                         Negative values right-justify\n"
;

/* Forward reference */
static int process_input(ShellState *p, FILE *in);
/*
** Implementation of the "readfile(X)" SQL function.  The entire content
** of the file named X is read and returned as a BLOB.  NULL is returned
** if the file does not exist or is unreadable.
*/
static void readfileFunc(
  sqlite3_context *context,
  int argc,
  sqlite3_value **argv
){
  const char *zName;
  FILE *in;
  long nIn;
  void *pBuf;

  zName = (const char*)sqlite3_value_text(argv[0]);
  if( zName==0 ) return;
  in = fopen(zName, "rb");
  if( in==0 ) return;
  fseek(in, 0, SEEK_END);
  nIn = ftell(in);
  rewind(in);
  pBuf = sqlite3_malloc( nIn );
  if( pBuf && 1==fread(pBuf, nIn, 1, in) ){
    sqlite3_result_blob(context, pBuf, nIn, sqlite3_free);
  }else{
    sqlite3_free(pBuf);
  }
  fclose(in);
}

/*
** Implementation of the "writefile(X,Y)" SQL function.  The argument Y
** is written into file X.  The number of bytes written is returned.  Or
** NULL is returned if something goes wrong, such as being unable to open
** file X for writing.
*/
static void writefileFunc(
  sqlite3_context *context,
  int argc,
  sqlite3_value **argv
){
  FILE *out;
  const char *z;
  sqlite3_int64 rc;
  const char *zFile;

  zFile = (const char*)sqlite3_value_text(argv[0]);
  if( zFile==0 ) return;
  out = fopen(zFile, "wb");
  if( out==0 ) return;
  z = (const char*)sqlite3_value_blob(argv[1]);
  if( z==0 ){
    rc = 0;
  }else{
    rc = fwrite(z, 1, sqlite3_value_bytes(argv[1]), out);
  }
  fclose(out);
  sqlite3_result_int64(context, rc);
}

/*
** Make sure the database is open.  If it is not, then open it.  If
** the database fails to open, print an error message and exit.
*/
static void open_db(ShellState *p, int keepAlive){
  if( p->db==0 ){
    sqlite3_initialize();
    sqlite3_open(p->zDbFilename, &p->db);
    db = p->db;
    if( db && sqlite3_errcode(db)==SQLITE_OK ){
      sqlite3_create_function(db, "shellstatic", 0, SQLITE_UTF8, 0,
          shellstaticFunc, 0, 0);
    }
    if( db==0 || SQLITE_OK!=sqlite3_errcode(db) ){
      fprintf(stderr,"Error: unable to open database \"%s\": %s\n", 
          p->zDbFilename, sqlite3_errmsg(db));
      if( keepAlive ) return;
      exit(1);
    }
#ifndef SQLITE_OMIT_LOAD_EXTENSION
    sqlite3_enable_load_extension(p->db, 1);
#endif
    sqlite3_create_function(db, "readfile", 1, SQLITE_UTF8, 0,
                            readfileFunc, 0, 0);
    sqlite3_create_function(db, "writefile", 2, SQLITE_UTF8, 0,
                            writefileFunc, 0, 0);
  }
}

/*
** Do C-language style dequoting.
**
**    \t    -> tab
**    \n    -> newline
**    \r    -> carriage return
**    \"    -> "
**    \NNN  -> ascii character NNN in octal
**    \\    -> backslash
*/
static void resolve_backslashes(char *z){
  int i, j;
  char c;
  while( *z && *z!='\\' ) z++;
  for(i=j=0; (c = z[i])!=0; i++, j++){
    if( c=='\\' ){
      c = z[++i];
      if( c=='n' ){
        c = '\n';
      }else if( c=='t' ){
        c = '\t';
      }else if( c=='r' ){
        c = '\r';
      }else if( c=='\\' ){
        c = '\\';
      }else if( c>='0' && c<='7' ){
        c -= '0';
        if( z[i+1]>='0' && z[i+1]<='7' ){
          i++;
          c = (c<<3) + z[i] - '0';
          if( z[i+1]>='0' && z[i+1]<='7' ){
            i++;
            c = (c<<3) + z[i] - '0';
          }
        }
      }
    }
    z[j] = c;
  }
  if( j<i ) z[j] = 0;
}

/*
** Return the value of a hexadecimal digit.  Return -1 if the input
** is not a hex digit.
*/
static int hexDigitValue(char c){
  if( c>='0' && c<='9' ) return c - '0';
  if( c>='a' && c<='f' ) return c - 'a' + 10;
  if( c>='A' && c<='F' ) return c - 'A' + 10;
  return -1;
}

/*
** Interpret zArg as an integer value, possibly with suffixes.
*/
static sqlite3_int64 integerValue(const char *zArg){
  sqlite3_int64 v = 0;
  static const struct { char *zSuffix; int iMult; } aMult[] = {
    { "KiB", 1024 },
    { "MiB", 1024*1024 },
    { "GiB", 1024*1024*1024 },
    { "KB",  1000 },
    { "MB",  1000000 },
    { "GB",  1000000000 },
    { "K",   1000 },
    { "M",   1000000 },
    { "G",   1000000000 },
  };
  int i;
  int isNeg = 0;
  if( zArg[0]=='-' ){
    isNeg = 1;
    zArg++;
  }else if( zArg[0]=='+' ){
    zArg++;
  }
  if( zArg[0]=='0' && zArg[1]=='x' ){
    int x;
    zArg += 2;
    while( (x = hexDigitValue(zArg[0]))>=0 ){
      v = (v<<4) + x;
      zArg++;
    }
  }else{
    while( IsDigit(zArg[0]) ){
      v = v*10 + zArg[0] - '0';
      zArg++;
    }
  }
  for(i=0; i<ArraySize(aMult); i++){
    if( sqlite3_stricmp(aMult[i].zSuffix, zArg)==0 ){
      v *= aMult[i].iMult;
      break;
    }
  }
  return isNeg? -v : v;
}

/*
** Interpret zArg as either an integer or a boolean value.  Return 1 or 0
** for TRUE and FALSE.  Return the integer value if appropriate.
*/
static int booleanValue(char *zArg){
  int i;
  if( zArg[0]=='0' && zArg[1]=='x' ){
    for(i=2; hexDigitValue(zArg[i])>=0; i++){}
  }else{
    for(i=0; zArg[i]>='0' && zArg[i]<='9'; i++){}
  }
  if( i>0 && zArg[i]==0 ) return (int)(integerValue(zArg) & 0xffffffff);
  if( sqlite3_stricmp(zArg, "on")==0 || sqlite3_stricmp(zArg,"yes")==0 ){
    return 1;
  }
  if( sqlite3_stricmp(zArg, "off")==0 || sqlite3_stricmp(zArg,"no")==0 ){
    return 0;
  }
  fprintf(stderr, "ERROR: Not a boolean value: \"%s\". Assuming \"no\".\n",
          zArg);
  return 0;
}

/*
** Close an output file, assuming it is not stderr or stdout
*/
static void output_file_close(FILE *f){
  if( f && f!=stdout && f!=stderr ) fclose(f);
}

/*
** Try to open an output file.   The names "stdout" and "stderr" are
** recognized and do the right thing.  NULL is returned if the output 
** filename is "off".
*/
static FILE *output_file_open(const char *zFile){
  FILE *f;
  if( strcmp(zFile,"stdout")==0 ){
    f = stdout;
  }else if( strcmp(zFile, "stderr")==0 ){
    f = stderr;
  }else if( strcmp(zFile, "off")==0 ){
    f = 0;
  }else{
    f = fopen(zFile, "wb");
    if( f==0 ){
      fprintf(stderr, "Error: cannot open \"%s\"\n", zFile);
    }
  }
  return f;
}

/*
** A routine for handling output from sqlite3_trace().
*/
static void sql_trace_callback(void *pArg, const char *z){
  FILE *f = (FILE*)pArg;
  if( f ){
    int i = (int)strlen(z);
    while( i>0 && z[i-1]==';' ){ i--; }
    fprintf(f, "%.*s;\n", i, z);
  }
}

/*
** A no-op routine that runs with the ".breakpoint" doc-command.  This is
** a useful spot to set a debugger breakpoint.
*/
static void test_breakpoint(void){
  static int nCall = 0;
  nCall++;
}

/*
** An object used to read a CSV and other files for import.
*/
typedef struct ImportCtx ImportCtx;
struct ImportCtx {
  const char *zFile;  /* Name of the input file */
  FILE *in;           /* Read the CSV text from this input stream */
  char *z;            /* Accumulated text for a field */
  int n;              /* Number of bytes in z */
  int nAlloc;         /* Space allocated for z[] */
  int nLine;          /* Current line number */
  int cTerm;          /* Character that terminated the most recent field */
  int cColSep;        /* The column separator character.  (Usually ",") */
  int cRowSep;        /* The row separator character.  (Usually "\n") */
};

/* Append a single byte to z[] */
static void import_append_char(ImportCtx *p, int c){
  if( p->n+1>=p->nAlloc ){
    p->nAlloc += p->nAlloc + 100;
    p->z = sqlite3_realloc(p->z, p->nAlloc);
    if( p->z==0 ){
      fprintf(stderr, "out of memory\n");
      exit(1);
    }
  }
  p->z[p->n++] = (char)c;
}

/* Read a single field of CSV text.  Compatible with rfc4180 and extended
** with the option of having a separator other than ",".
**
**   +  Input comes from p->in.
**   +  Store results in p->z of length p->n.  Space to hold p->z comes
**      from sqlite3_malloc().
**   +  Use p->cSep as the column separator.  The default is ",".
**   +  Use p->rSep as the row separator.  The default is "\n".
**   +  Keep track of the line number in p->nLine.
**   +  Store the character that terminates the field in p->cTerm.  Store
**      EOF on end-of-file.
**   +  Report syntax errors on stderr
*/
static char *csv_read_one_field(ImportCtx *p){
  int c;
  int cSep = p->cColSep;
  int rSep = p->cRowSep;
  p->n = 0;
  c = fgetc(p->in);
  if( c==EOF || seenInterrupt ){
    p->cTerm = EOF;
    return 0;
  }
  if( c=='"' ){
    int pc, ppc;
    int startLine = p->nLine;
    int cQuote = c;
    pc = ppc = 0;
    while( 1 ){
      c = fgetc(p->in);
      if( c==rSep ) p->nLine++;
      if( c==cQuote ){
        if( pc==cQuote ){
          pc = 0;
          continue;
        }
      }
      if( (c==cSep && pc==cQuote)
       || (c==rSep && pc==cQuote)
       || (c==rSep && pc=='\r' && ppc==cQuote)
       || (c==EOF && pc==cQuote)
      ){
        do{ p->n--; }while( p->z[p->n]!=cQuote );
        p->cTerm = c;
        break;
      }
      if( pc==cQuote && c!='\r' ){
        fprintf(stderr, "%s:%d: unescaped %c character\n",
                p->zFile, p->nLine, cQuote);
      }
      if( c==EOF ){
        fprintf(stderr, "%s:%d: unterminated %c-quoted field\n",
                p->zFile, startLine, cQuote);
        p->cTerm = c;
        break;
      }
      import_append_char(p, c);
      ppc = pc;
      pc = c;
    }
  }else{
    while( c!=EOF && c!=cSep && c!=rSep ){
      import_append_char(p, c);
      c = fgetc(p->in);
    }
    if( c==rSep ){
      p->nLine++;
      if( p->n>0 && p->z[p->n-1]=='\r' ) p->n--;
    }
    p->cTerm = c;
  }
  if( p->z ) p->z[p->n] = 0;
  return p->z;
}

/* Read a single field of ASCII delimited text.
**
**   +  Input comes from p->in.
**   +  Store results in p->z of length p->n.  Space to hold p->z comes
**      from sqlite3_malloc().
**   +  Use p->cSep as the column separator.  The default is "\x1F".
**   +  Use p->rSep as the row separator.  The default is "\x1E".
**   +  Keep track of the row number in p->nLine.
**   +  Store the character that terminates the field in p->cTerm.  Store
**      EOF on end-of-file.
**   +  Report syntax errors on stderr
*/
static char *ascii_read_one_field(ImportCtx *p){
  int c;
  int cSep = p->cColSep;
  int rSep = p->cRowSep;
  p->n = 0;
  c = fgetc(p->in);
  if( c==EOF || seenInterrupt ){
    p->cTerm = EOF;
    return 0;
  }
  while( c!=EOF && c!=cSep && c!=rSep ){
    import_append_char(p, c);
    c = fgetc(p->in);
  }
  if( c==rSep ){
    p->nLine++;
  }
  p->cTerm = c;
  if( p->z ) p->z[p->n] = 0;
  return p->z;
}

/*
** Try to transfer data for table zTable.  If an error is seen while
** moving forward, try to go backwards.  The backwards movement won't
** work for WITHOUT ROWID tables.
*/
static void tryToCloneData(
  ShellState *p,
  sqlite3 *newDb,
  const char *zTable
){
  sqlite3_stmt *pQuery = 0; 
  sqlite3_stmt *pInsert = 0;
  char *zQuery = 0;
  char *zInsert = 0;
  int rc;
  int i, j, n;
  int nTable = (int)strlen(zTable);
  int k = 0;
  int cnt = 0;
  const int spinRate = 10000;

  zQuery = sqlite3_mprintf("SELECT * FROM \"%w\"", zTable);
  rc = sqlite3_prepare_v2(p->db, zQuery, -1, &pQuery, 0);
  if( rc ){
    fprintf(stderr, "Error %d: %s on [%s]\n",
            sqlite3_extended_errcode(p->db), sqlite3_errmsg(p->db),
            zQuery);
    goto end_data_xfer;
  }
  n = sqlite3_column_count(pQuery);
  zInsert = sqlite3_malloc(200 + nTable + n*3);
  if( zInsert==0 ){
    fprintf(stderr, "out of memory\n");
    goto end_data_xfer;
  }
  sqlite3_snprintf(200+nTable,zInsert,
                   "INSERT OR IGNORE INTO \"%s\" VALUES(?", zTable);
  i = (int)strlen(zInsert);
  for(j=1; j<n; j++){
    memcpy(zInsert+i, ",?", 2);
    i += 2;
  }
  memcpy(zInsert+i, ");", 3);
  rc = sqlite3_prepare_v2(newDb, zInsert, -1, &pInsert, 0);
  if( rc ){
    fprintf(stderr, "Error %d: %s on [%s]\n",
            sqlite3_extended_errcode(newDb), sqlite3_errmsg(newDb),
            zQuery);
    goto end_data_xfer;
  }
  for(k=0; k<2; k++){
    while( (rc = sqlite3_step(pQuery))==SQLITE_ROW ){
      for(i=0; i<n; i++){
        switch( sqlite3_column_type(pQuery, i) ){
          case SQLITE_NULL: {
            sqlite3_bind_null(pInsert, i+1);
            break;
          }
          case SQLITE_INTEGER: {
            sqlite3_bind_int64(pInsert, i+1, sqlite3_column_int64(pQuery,i));
            break;
          }
          case SQLITE_FLOAT: {
            sqlite3_bind_double(pInsert, i+1, sqlite3_column_double(pQuery,i));
            break;
          }
          case SQLITE_TEXT: {
            sqlite3_bind_text(pInsert, i+1,
                             (const char*)sqlite3_column_text(pQuery,i),
                             -1, SQLITE_STATIC);
            break;
          }
          case SQLITE_BLOB: {
            sqlite3_bind_blob(pInsert, i+1, sqlite3_column_blob(pQuery,i),
                                            sqlite3_column_bytes(pQuery,i),
                                            SQLITE_STATIC);
            break;
          }
        }
      } /* End for */
      rc = sqlite3_step(pInsert);
      if( rc!=SQLITE_OK && rc!=SQLITE_ROW && rc!=SQLITE_DONE ){
        fprintf(stderr, "Error %d: %s\n", sqlite3_extended_errcode(newDb),
                        sqlite3_errmsg(newDb));
      }
      sqlite3_reset(pInsert);
      cnt++;
      if( (cnt%spinRate)==0 ){
        printf("%c\b", "|/-\\"[(cnt/spinRate)%4]);
        fflush(stdout);
      }
    } /* End while */
    if( rc==SQLITE_DONE ) break;
    sqlite3_finalize(pQuery);
    sqlite3_free(zQuery);
    zQuery = sqlite3_mprintf("SELECT * FROM \"%w\" ORDER BY rowid DESC;",
                             zTable);
    rc = sqlite3_prepare_v2(p->db, zQuery, -1, &pQuery, 0);
    if( rc ){
      fprintf(stderr, "Warning: cannot step \"%s\" backwards", zTable);
      break;
    }
  } /* End for(k=0...) */

end_data_xfer:
  sqlite3_finalize(pQuery);
  sqlite3_finalize(pInsert);
  sqlite3_free(zQuery);
  sqlite3_free(zInsert);
}


/*
** Try to transfer all rows of the schema that match zWhere.  For
** each row, invoke xForEach() on the object defined by that row.
** If an error is encountered while moving forward through the
** sqlite_master table, try again moving backwards.
*/
static void tryToCloneSchema(
  ShellState *p,
  sqlite3 *newDb,
  const char *zWhere,
  void (*xForEach)(ShellState*,sqlite3*,const char*)
){
  sqlite3_stmt *pQuery = 0;
  char *zQuery = 0;
  int rc;
  const unsigned char *zName;
  const unsigned char *zSql;
  char *zErrMsg = 0;

  zQuery = sqlite3_mprintf("SELECT name, sql FROM sqlite_master"
                           " WHERE %s", zWhere);
  rc = sqlite3_prepare_v2(p->db, zQuery, -1, &pQuery, 0);
  if( rc ){
    fprintf(stderr, "Error: (%d) %s on [%s]\n",
                    sqlite3_extended_errcode(p->db), sqlite3_errmsg(p->db),
                    zQuery);
    goto end_schema_xfer;
  }
  while( (rc = sqlite3_step(pQuery))==SQLITE_ROW ){
    zName = sqlite3_column_text(pQuery, 0);
    zSql = sqlite3_column_text(pQuery, 1);
    printf("%s... ", zName); fflush(stdout);
    sqlite3_exec(newDb, (const char*)zSql, 0, 0, &zErrMsg);
    if( zErrMsg ){
      fprintf(stderr, "Error: %s\nSQL: [%s]\n", zErrMsg, zSql);
      sqlite3_free(zErrMsg);
      zErrMsg = 0;
    }
    if( xForEach ){
      xForEach(p, newDb, (const char*)zName);
    }
    printf("done\n");
  }
  if( rc!=SQLITE_DONE ){
    sqlite3_finalize(pQuery);
    sqlite3_free(zQuery);
    zQuery = sqlite3_mprintf("SELECT name, sql FROM sqlite_master"
                             " WHERE %s ORDER BY rowid DESC", zWhere);
    rc = sqlite3_prepare_v2(p->db, zQuery, -1, &pQuery, 0);
    if( rc ){
      fprintf(stderr, "Error: (%d) %s on [%s]\n",
                      sqlite3_extended_errcode(p->db), sqlite3_errmsg(p->db),
                      zQuery);
      goto end_schema_xfer;
    }
    while( (rc = sqlite3_step(pQuery))==SQLITE_ROW ){
      zName = sqlite3_column_text(pQuery, 0);
      zSql = sqlite3_column_text(pQuery, 1);
      printf("%s... ", zName); fflush(stdout);
      sqlite3_exec(newDb, (const char*)zSql, 0, 0, &zErrMsg);
      if( zErrMsg ){
        fprintf(stderr, "Error: %s\nSQL: [%s]\n", zErrMsg, zSql);
        sqlite3_free(zErrMsg);
        zErrMsg = 0;
      }
      if( xForEach ){
        xForEach(p, newDb, (const char*)zName);
      }
      printf("done\n");
    }
  }
end_schema_xfer:
  sqlite3_finalize(pQuery);
  sqlite3_free(zQuery);
}

/*
** Open a new database file named "zNewDb".  Try to recover as much information
** as possible out of the main database (which might be corrupt) and write it
** into zNewDb.
*/
static void tryToClone(ShellState *p, const char *zNewDb){
  int rc;
  sqlite3 *newDb = 0;
  if( access(zNewDb,0)==0 ){
    fprintf(stderr, "File \"%s\" already exists.\n", zNewDb);
    return;
  }
  rc = sqlite3_open(zNewDb, &newDb);
  if( rc ){
    fprintf(stderr, "Cannot create output database: %s\n",
            sqlite3_errmsg(newDb));
  }else{
    sqlite3_exec(p->db, "PRAGMA writable_schema=ON;", 0, 0, 0);
    sqlite3_exec(newDb, "BEGIN EXCLUSIVE;", 0, 0, 0);
    tryToCloneSchema(p, newDb, "type='table'", tryToCloneData);
    tryToCloneSchema(p, newDb, "type!='table'", 0);
    sqlite3_exec(newDb, "COMMIT;", 0, 0, 0);
    sqlite3_exec(p->db, "PRAGMA writable_schema=OFF;", 0, 0, 0);
  }
  sqlite3_close(newDb);
}

/*
** Change the output file back to stdout
*/
static void output_reset(ShellState *p){
  if( p->outfile[0]=='|' ){
    pclose(p->out);
  }else{
    output_file_close(p->out);
  }
  p->outfile[0] = 0;
  p->out = stdout;
}

/*
** If an input line begins with "." then invoke this routine to
** process that line.
**
** Return 1 on error, 2 to exit, and 0 otherwise.
*/
static int do_meta_command(char *zLine, ShellState *p){
  int i = 1;
  int nArg = 0;
  int n, c;
  int rc = 0;
  char *azArg[50];

  /* Parse the input line into tokens.
  */
  while( zLine[i] && nArg<ArraySize(azArg) ){
    while( IsSpace(zLine[i]) ){ i++; }
    if( zLine[i]==0 ) break;
    if( zLine[i]=='\'' || zLine[i]=='"' ){
      int delim = zLine[i++];
      azArg[nArg++] = &zLine[i];
      while( zLine[i] && zLine[i]!=delim ){ 
        if( zLine[i]=='\\' && delim=='"' && zLine[i+1]!=0 ) i++;
        i++; 
      }
      if( zLine[i]==delim ){
        zLine[i++] = 0;
      }
      if( delim=='"' ) resolve_backslashes(azArg[nArg-1]);
    }else{
      azArg[nArg++] = &zLine[i];
      while( zLine[i] && !IsSpace(zLine[i]) ){ i++; }
      if( zLine[i] ) zLine[i++] = 0;
      resolve_backslashes(azArg[nArg-1]);
    }
  }

  /* Process the input line.
  */
  if( nArg==0 ) return 0; /* no tokens, no error */
  n = strlen30(azArg[0]);
  c = azArg[0][0];
  if( (c=='b' && n>=3 && strncmp(azArg[0], "backup", n)==0)
   || (c=='s' && n>=3 && strncmp(azArg[0], "save", n)==0)
  ){
    const char *zDestFile = 0;
    const char *zDb = 0;
    sqlite3 *pDest;
    sqlite3_backup *pBackup;
    int j;
    for(j=1; j<nArg; j++){
      const char *z = azArg[j];
      if( z[0]=='-' ){
        while( z[0]=='-' ) z++;
        /* No options to process at this time */
        {
          fprintf(stderr, "unknown option: %s\n", azArg[j]);
          return 1;
        }
      }else if( zDestFile==0 ){
        zDestFile = azArg[j];
      }else if( zDb==0 ){
        zDb = zDestFile;
        zDestFile = azArg[j];
      }else{
        fprintf(stderr, "too many arguments to .backup\n");
        return 1;
      }
    }
    if( zDestFile==0 ){
      fprintf(stderr, "missing FILENAME argument on .backup\n");
      return 1;
    }
    if( zDb==0 ) zDb = "main";
    rc = sqlite3_open(zDestFile, &pDest);
    if( rc!=SQLITE_OK ){
      fprintf(stderr, "Error: cannot open \"%s\"\n", zDestFile);
      sqlite3_close(pDest);
      return 1;
    }
    open_db(p, 0);
    pBackup = sqlite3_backup_init(pDest, "main", p->db, zDb);
    if( pBackup==0 ){
      fprintf(stderr, "Error: %s\n", sqlite3_errmsg(pDest));
      sqlite3_close(pDest);
      return 1;
    }
    while(  (rc = sqlite3_backup_step(pBackup,100))==SQLITE_OK ){}
    sqlite3_backup_finish(pBackup);
    if( rc==SQLITE_DONE ){
      rc = 0;
    }else{
      fprintf(stderr, "Error: %s\n", sqlite3_errmsg(pDest));
      rc = 1;
    }
    sqlite3_close(pDest);
  }else

  if( c=='b' && n>=3 && strncmp(azArg[0], "bail", n)==0 ){
    if( nArg==2 ){
      bail_on_error = booleanValue(azArg[1]);
    }else{
      fprintf(stderr, "Usage: .bail on|off\n");
      rc = 1;
    }
  }else

  /* The undocumented ".breakpoint" command causes a call to the no-op
  ** routine named test_breakpoint().
  */
  if( c=='b' && n>=3 && strncmp(azArg[0], "breakpoint", n)==0 ){
    test_breakpoint();
  }else

  if( c=='c' && strncmp(azArg[0], "clone", n)==0 ){
    if( nArg==2 ){
      tryToClone(p, azArg[1]);
    }else{
      fprintf(stderr, "Usage: .clone FILENAME\n");
      rc = 1;
    }
  }else

  if( c=='d' && n>1 && strncmp(azArg[0], "databases", n)==0 ){
    ShellState data;
    char *zErrMsg = 0;
    open_db(p, 0);
    memcpy(&data, p, sizeof(data));
    data.showHeader = 1;
    data.mode = MODE_Column;
    data.colWidth[0] = 3;
    data.colWidth[1] = 15;
    data.colWidth[2] = 58;
    data.cnt = 0;
    sqlite3_exec(p->db, "PRAGMA database_list; ", callback, &data, &zErrMsg);
    if( zErrMsg ){
      fprintf(stderr,"Error: %s\n", zErrMsg);
      sqlite3_free(zErrMsg);
      rc = 1;
    }
  }else

  if( c=='d' && strncmp(azArg[0], "dump", n)==0 ){
    open_db(p, 0);
    /* When playing back a "dump", the content might appear in an order
    ** which causes immediate foreign key constraints to be violated.
    ** So disable foreign-key constraint enforcement to prevent problems. */
    if( nArg!=1 && nArg!=2 ){
      fprintf(stderr, "Usage: .dump ?LIKE-PATTERN?\n");
      rc = 1;
      goto meta_command_exit;
    }
    fprintf(p->out, "PRAGMA foreign_keys=OFF;\n");
    fprintf(p->out, "BEGIN TRANSACTION;\n");
    p->writableSchema = 0;
    sqlite3_exec(p->db, "SAVEPOINT dump; PRAGMA writable_schema=ON", 0, 0, 0);
    p->nErr = 0;
    if( nArg==1 ){
      run_schema_dump_query(p, 
        "SELECT name, type, sql FROM sqlite_master "
        "WHERE sql NOT NULL AND type=='table' AND name!='sqlite_sequence'"
      );
      run_schema_dump_query(p, 
        "SELECT name, type, sql FROM sqlite_master "
        "WHERE name=='sqlite_sequence'"
      );
      run_table_dump_query(p,
        "SELECT sql FROM sqlite_master "
        "WHERE sql NOT NULL AND type IN ('index','trigger','view')", 0
      );
    }else{
      int i;
      for(i=1; i<nArg; i++){
        zShellStatic = azArg[i];
        run_schema_dump_query(p,
          "SELECT name, type, sql FROM sqlite_master "
          "WHERE tbl_name LIKE shellstatic() AND type=='table'"
          "  AND sql NOT NULL");
        run_table_dump_query(p,
          "SELECT sql FROM sqlite_master "
          "WHERE sql NOT NULL"
          "  AND type IN ('index','trigger','view')"
          "  AND tbl_name LIKE shellstatic()", 0
        );
        zShellStatic = 0;
      }
    }
    if( p->writableSchema ){
      fprintf(p->out, "PRAGMA writable_schema=OFF;\n");
      p->writableSchema = 0;
    }
    sqlite3_exec(p->db, "PRAGMA writable_schema=OFF;", 0, 0, 0);
    sqlite3_exec(p->db, "RELEASE dump;", 0, 0, 0);
    fprintf(p->out, p->nErr ? "ROLLBACK; -- due to errors\n" : "COMMIT;\n");
  }else

  if( c=='e' && strncmp(azArg[0], "echo", n)==0 ){
    if( nArg==2 ){
      p->echoOn = booleanValue(azArg[1]);
    }else{
      fprintf(stderr, "Usage: .echo on|off\n");
      rc = 1;
    }
  }else

  if( c=='e' && strncmp(azArg[0], "eqp", n)==0 ){
    if( nArg==2 ){
      p->autoEQP = booleanValue(azArg[1]);
    }else{
      fprintf(stderr, "Usage: .eqp on|off\n");
      rc = 1;
    }   
  }else

  if( c=='e' && strncmp(azArg[0], "exit", n)==0 ){
    if( nArg>1 && (rc = (int)integerValue(azArg[1]))!=0 ) exit(rc);
    rc = 2;
  }else

  if( c=='e' && strncmp(azArg[0], "explain", n)==0 ){
    int val = nArg>=2 ? booleanValue(azArg[1]) : 1;
    if(val == 1) {
      if(!p->normalMode.valid) {
        p->normalMode.valid = 1;
        p->normalMode.mode = p->mode;
        p->normalMode.showHeader = p->showHeader;
        memcpy(p->normalMode.colWidth,p->colWidth,sizeof(p->colWidth));
      }
      /* We could put this code under the !p->explainValid
      ** condition so that it does not execute if we are already in
      ** explain mode. However, always executing it allows us an easy
      ** was to reset to explain mode in case the user previously
      ** did an .explain followed by a .width, .mode or .header
      ** command.
      */
      p->mode = MODE_Explain;
      p->showHeader = 1;
      memset(p->colWidth,0,sizeof(p->colWidth));
      p->colWidth[0] = 4;                  /* addr */
      p->colWidth[1] = 13;                 /* opcode */
      p->colWidth[2] = 4;                  /* P1 */
      p->colWidth[3] = 4;                  /* P2 */
      p->colWidth[4] = 4;                  /* P3 */
      p->colWidth[5] = 13;                 /* P4 */
      p->colWidth[6] = 2;                  /* P5 */
      p->colWidth[7] = 13;                  /* Comment */
    }else if (p->normalMode.valid) {
      p->normalMode.valid = 0;
      p->mode = p->normalMode.mode;
      p->showHeader = p->normalMode.showHeader;
      memcpy(p->colWidth,p->normalMode.colWidth,sizeof(p->colWidth));
    }
  }else

  if( c=='f' && strncmp(azArg[0], "fullschema", n)==0 ){
    ShellState data;
    char *zErrMsg = 0;
    int doStats = 0;
    if( nArg!=1 ){
      fprintf(stderr, "Usage: .fullschema\n");
      rc = 1;
      goto meta_command_exit;
    }
    open_db(p, 0);
    memcpy(&data, p, sizeof(data));
    data.showHeader = 0;
    data.mode = MODE_Semi;
    rc = sqlite3_exec(p->db,
       "SELECT sql FROM"
       "  (SELECT sql sql, type type, tbl_name tbl_name, name name, rowid x"
       "     FROM sqlite_master UNION ALL"
       "   SELECT sql, type, tbl_name, name, rowid FROM sqlite_temp_master) "
       "WHERE type!='meta' AND sql NOTNULL AND name NOT LIKE 'sqlite_%' "
       "ORDER BY rowid",
       callback, &data, &zErrMsg
    );
    if( rc==SQLITE_OK ){
      sqlite3_stmt *pStmt;
      rc = sqlite3_prepare_v2(p->db,
               "SELECT rowid FROM sqlite_master"
               " WHERE name GLOB 'sqlite_stat[134]'",
               -1, &pStmt, 0);
      doStats = sqlite3_step(pStmt)==SQLITE_ROW;
      sqlite3_finalize(pStmt);
    }
    if( doStats==0 ){
      fprintf(p->out, "/* No STAT tables available */\n");
    }else{
      fprintf(p->out, "ANALYZE sqlite_master;\n");
      sqlite3_exec(p->db, "SELECT 'ANALYZE sqlite_master'",
                   callback, &data, &zErrMsg);
      data.mode = MODE_Insert;
      data.zDestTable = "sqlite_stat1";
      shell_exec(p->db, "SELECT * FROM sqlite_stat1",
                 shell_callback, &data,&zErrMsg);
      data.zDestTable = "sqlite_stat3";
      shell_exec(p->db, "SELECT * FROM sqlite_stat3",
                 shell_callback, &data,&zErrMsg);
      data.zDestTable = "sqlite_stat4";
      shell_exec(p->db, "SELECT * FROM sqlite_stat4",
                 shell_callback, &data, &zErrMsg);
      fprintf(p->out, "ANALYZE sqlite_master;\n");
    }
  }else

  if( c=='h' && strncmp(azArg[0], "headers", n)==0 ){
    if( nArg==2 ){
      p->showHeader = booleanValue(azArg[1]);
    }else{
      fprintf(stderr, "Usage: .headers on|off\n");
      rc = 1;
    }
  }else

  if( c=='h' && strncmp(azArg[0], "help", n)==0 ){
    fprintf(p->out, "%s", zHelp);
  }else

  if( c=='i' && strncmp(azArg[0], "import", n)==0 ){
    char *zTable;               /* Insert data into this table */
    char *zFile;                /* Name of file to extra content from */
    sqlite3_stmt *pStmt = NULL; /* A statement */
    int nCol;                   /* Number of columns in the table */
    int nByte;                  /* Number of bytes in an SQL string */
    int i, j;                   /* Loop counters */
    int needCommit;             /* True to COMMIT or ROLLBACK at end */
    int nSep;                   /* Number of bytes in p->colSeparator[] */
    char *zSql;                 /* An SQL statement */
    ImportCtx sCtx;             /* Reader context */
    char *(*xRead)(ImportCtx*); /* Procedure to read one value */
    int (*xCloser)(FILE*);      /* Procedure to close th3 connection */

    if( nArg!=3 ){
      fprintf(stderr, "Usage: .import FILE TABLE\n");
      goto meta_command_exit;
    }
    zFile = azArg[1];
    zTable = azArg[2];
    seenInterrupt = 0;
    memset(&sCtx, 0, sizeof(sCtx));
    open_db(p, 0);
    nSep = strlen30(p->colSeparator);
    if( nSep==0 ){
      fprintf(stderr, "Error: non-null column separator required for import\n");
      return 1;
    }
    if( nSep>1 ){
      fprintf(stderr, "Error: multi-character column separators not allowed"
                      " for import\n");
      return 1;
    }
    nSep = strlen30(p->rowSeparator);
    if( nSep==0 ){
      fprintf(stderr, "Error: non-null row separator required for import\n");
      return 1;
    }
    if( nSep>1 ){
      fprintf(stderr, "Error: multi-character row separators not allowed"
                      " for import\n");
      return 1;
    }
    sCtx.zFile = zFile;
    sCtx.nLine = 1;
    if( sCtx.zFile[0]=='|' ){
      sCtx.in = popen(sCtx.zFile+1, "r");
      sCtx.zFile = "<pipe>";
      xCloser = pclose;
    }else{
      sCtx.in = fopen(sCtx.zFile, "rb");
      xCloser = fclose;
    }
    if( p->mode==MODE_Ascii ){
      xRead = ascii_read_one_field;
    }else{
      xRead = csv_read_one_field;
    }
    if( sCtx.in==0 ){
      fprintf(stderr, "Error: cannot open \"%s\"\n", zFile);
      return 1;
    }
    sCtx.cColSep = p->colSeparator[0];
    sCtx.cRowSep = p->rowSeparator[0];
    zSql = sqlite3_mprintf("SELECT * FROM %s", zTable);
    if( zSql==0 ){
      fprintf(stderr, "Error: out of memory\n");
      xCloser(sCtx.in);
      return 1;
    }
    nByte = strlen30(zSql);
    rc = sqlite3_prepare_v2(p->db, zSql, -1, &pStmt, 0);
    import_append_char(&sCtx, 0);    /* To ensure sCtx.z is allocated */
    if( rc && sqlite3_strglob("no such table: *", sqlite3_errmsg(db))==0 ){
      char *zCreate = sqlite3_mprintf("CREATE TABLE %s", zTable);
      char cSep = '(';
      while( xRead(&sCtx) ){
        zCreate = sqlite3_mprintf("%z%c\n  \"%s\" TEXT", zCreate, cSep, sCtx.z);
        cSep = ',';
        if( sCtx.cTerm!=sCtx.cColSep ) break;
      }
      if( cSep=='(' ){
        sqlite3_free(zCreate);
        sqlite3_free(sCtx.z);
        xCloser(sCtx.in);
        fprintf(stderr,"%s: empty file\n", sCtx.zFile);
        return 1;
      }
      zCreate = sqlite3_mprintf("%z\n)", zCreate);
      rc = sqlite3_exec(p->db, zCreate, 0, 0, 0);
      sqlite3_free(zCreate);
      if( rc ){
        fprintf(stderr, "CREATE TABLE %s(...) failed: %s\n", zTable,
                sqlite3_errmsg(db));
        sqlite3_free(sCtx.z);
        xCloser(sCtx.in);
        return 1;
      }
      rc = sqlite3_prepare_v2(p->db, zSql, -1, &pStmt, 0);
    }
    sqlite3_free(zSql);
    if( rc ){
      if (pStmt) sqlite3_finalize(pStmt);
      fprintf(stderr,"Error: %s\n", sqlite3_errmsg(db));
      xCloser(sCtx.in);
      return 1;
    }
    nCol = sqlite3_column_count(pStmt);
    sqlite3_finalize(pStmt);
    pStmt = 0;
    if( nCol==0 ) return 0; /* no columns, no error */
    zSql = sqlite3_malloc( nByte*2 + 20 + nCol*2 );
    if( zSql==0 ){
      fprintf(stderr, "Error: out of memory\n");
      xCloser(sCtx.in);
      return 1;
    }
    sqlite3_snprintf(nByte+20, zSql, "INSERT INTO \"%w\" VALUES(?", zTable);
    j = strlen30(zSql);
    for(i=1; i<nCol; i++){
      zSql[j++] = ',';
      zSql[j++] = '?';
    }
    zSql[j++] = ')';
    zSql[j] = 0;
    rc = sqlite3_prepare_v2(p->db, zSql, -1, &pStmt, 0);
    sqlite3_free(zSql);
    if( rc ){
      fprintf(stderr, "Error: %s\n", sqlite3_errmsg(db));
      if (pStmt) sqlite3_finalize(pStmt);
      xCloser(sCtx.in);
      return 1;
    }
    needCommit = sqlite3_get_autocommit(db);
    if( needCommit ) sqlite3_exec(db, "BEGIN", 0, 0, 0);
    do{
      int startLine = sCtx.nLine;
      for(i=0; i<nCol; i++){
        char *z = xRead(&sCtx);
        /*
        ** Did we reach end-of-file before finding any columns?
        ** If so, stop instead of NULL filling the remaining columns.
        */
        if( z==0 && i==0 ) break;
        /*
        ** Did we reach end-of-file OR end-of-line before finding any
        ** columns in ASCII mode?  If so, stop instead of NULL filling
        ** the remaining columns.
        */
        if( p->mode==MODE_Ascii && (z==0 || z[0]==0) && i==0 ) break;
        sqlite3_bind_text(pStmt, i+1, z, -1, SQLITE_TRANSIENT);
        if( i<nCol-1 && sCtx.cTerm!=sCtx.cColSep ){
          fprintf(stderr, "%s:%d: expected %d columns but found %d - "
                          "filling the rest with NULL\n",
                          sCtx.zFile, startLine, nCol, i+1);
          i++;
          while( i<=nCol ){ sqlite3_bind_null(pStmt, i); i++; }
        }
      }
      if( sCtx.cTerm==sCtx.cColSep ){
        do{
          xRead(&sCtx);
          i++;
        }while( sCtx.cTerm==sCtx.cColSep );
        fprintf(stderr, "%s:%d: expected %d columns but found %d - "
                        "extras ignored\n",
                        sCtx.zFile, startLine, nCol, i);
      }
      if( i>=nCol ){
        sqlite3_step(pStmt);
        rc = sqlite3_reset(pStmt);
        if( rc!=SQLITE_OK ){
          fprintf(stderr, "%s:%d: INSERT failed: %s\n", sCtx.zFile, startLine,
                  sqlite3_errmsg(db));
        }
      }
    }while( sCtx.cTerm!=EOF );

    xCloser(sCtx.in);
    sqlite3_free(sCtx.z);
    sqlite3_finalize(pStmt);
    if( needCommit ) sqlite3_exec(db, "COMMIT", 0, 0, 0);
  }else

  if( c=='i' && strncmp(azArg[0], "indices", n)==0 ){
    ShellState data;
    char *zErrMsg = 0;
    open_db(p, 0);
    memcpy(&data, p, sizeof(data));
    data.showHeader = 0;
    data.mode = MODE_List;
    if( nArg==1 ){
      rc = sqlite3_exec(p->db,
        "SELECT name FROM sqlite_master "
        "WHERE type='index' AND name NOT LIKE 'sqlite_%' "
        "UNION ALL "
        "SELECT name FROM sqlite_temp_master "
        "WHERE type='index' "
        "ORDER BY 1",
        callback, &data, &zErrMsg
      );
    }else if( nArg==2 ){
      zShellStatic = azArg[1];
      rc = sqlite3_exec(p->db,
        "SELECT name FROM sqlite_master "
        "WHERE type='index' AND tbl_name LIKE shellstatic() "
        "UNION ALL "
        "SELECT name FROM sqlite_temp_master "
        "WHERE type='index' AND tbl_name LIKE shellstatic() "
        "ORDER BY 1",
        callback, &data, &zErrMsg
      );
      zShellStatic = 0;
    }else{
      fprintf(stderr, "Usage: .indices ?LIKE-PATTERN?\n");
      rc = 1;
      goto meta_command_exit;
    }
    if( zErrMsg ){
      fprintf(stderr,"Error: %s\n", zErrMsg);
      sqlite3_free(zErrMsg);
      rc = 1;
    }else if( rc != SQLITE_OK ){
      fprintf(stderr,"Error: querying sqlite_master and sqlite_temp_master\n");
      rc = 1;
    }
  }else

#ifdef SQLITE_ENABLE_IOTRACE
  if( c=='i' && strncmp(azArg[0], "iotrace", n)==0 ){
    extern void (*sqlite3IoTrace)(const char*, ...);
    if( iotrace && iotrace!=stdout ) fclose(iotrace);
    iotrace = 0;
    if( nArg<2 ){
      sqlite3IoTrace = 0;
    }else if( strcmp(azArg[1], "-")==0 ){
      sqlite3IoTrace = iotracePrintf;
      iotrace = stdout;
    }else{
      iotrace = fopen(azArg[1], "w");
      if( iotrace==0 ){
        fprintf(stderr, "Error: cannot open \"%s\"\n", azArg[1]);
        sqlite3IoTrace = 0;
        rc = 1;
      }else{
        sqlite3IoTrace = iotracePrintf;
      }
    }
  }else
#endif

#ifndef SQLITE_OMIT_LOAD_EXTENSION
  if( c=='l' && strncmp(azArg[0], "load", n)==0 ){
    const char *zFile, *zProc;
    char *zErrMsg = 0;
    if( nArg<2 ){
      fprintf(stderr, "Usage: .load FILE ?ENTRYPOINT?\n");
      rc = 1;
      goto meta_command_exit;
    }
    zFile = azArg[1];
    zProc = nArg>=3 ? azArg[2] : 0;
    open_db(p, 0);
    rc = sqlite3_load_extension(p->db, zFile, zProc, &zErrMsg);
    if( rc!=SQLITE_OK ){
      fprintf(stderr, "Error: %s\n", zErrMsg);
      sqlite3_free(zErrMsg);
      rc = 1;
    }
  }else
#endif

  if( c=='l' && strncmp(azArg[0], "log", n)==0 ){
    if( nArg!=2 ){
      fprintf(stderr, "Usage: .log FILENAME\n");
      rc = 1;
    }else{
      const char *zFile = azArg[1];
      output_file_close(p->pLog);
      p->pLog = output_file_open(zFile);
    }
  }else

  if( c=='m' && strncmp(azArg[0], "mode", n)==0 ){
    const char *zMode = nArg>=2 ? azArg[1] : "";
    int n2 = (int)strlen(zMode);
    int c2 = zMode[0];
    if( c2=='l' && n2>2 && strncmp(azArg[1],"lines",n2)==0 ){
      p->mode = MODE_Line;
    }else if( c2=='c' && strncmp(azArg[1],"columns",n2)==0 ){
      p->mode = MODE_Column;
    }else if( c2=='l' && n2>2 && strncmp(azArg[1],"list",n2)==0 ){
      p->mode = MODE_List;
    }else if( c2=='h' && strncmp(azArg[1],"html",n2)==0 ){
      p->mode = MODE_Html;
    }else if( c2=='t' && strncmp(azArg[1],"tcl",n2)==0 ){
      p->mode = MODE_Tcl;
      sqlite3_snprintf(sizeof(p->colSeparator), p->colSeparator, SEP_Space);
      sqlite3_snprintf(sizeof(p->rowSeparator), p->rowSeparator, SEP_Row);
    }else if( c2=='c' && strncmp(azArg[1],"csv",n2)==0 ){
      p->mode = MODE_Csv;
      sqlite3_snprintf(sizeof(p->newline), p->newline, SEP_CrLf);
      sqlite3_snprintf(sizeof(p->colSeparator), p->colSeparator, SEP_Comma);
      sqlite3_snprintf(sizeof(p->rowSeparator), p->rowSeparator, SEP_Row);
    }else if( c2=='t' && strncmp(azArg[1],"tabs",n2)==0 ){
      p->mode = MODE_List;
      sqlite3_snprintf(sizeof(p->colSeparator), p->colSeparator, SEP_Tab);
      sqlite3_snprintf(sizeof(p->rowSeparator), p->rowSeparator, SEP_Row);
    }else if( c2=='i' && strncmp(azArg[1],"insert",n2)==0 ){
      p->mode = MODE_Insert;
      set_table_name(p, nArg>=3 ? azArg[2] : "table");
    }else if( c2=='a' && strncmp(azArg[1],"ascii",n2)==0 ){
      p->mode = MODE_Ascii;
      sqlite3_snprintf(sizeof(p->colSeparator), p->colSeparator, SEP_Unit);
      sqlite3_snprintf(sizeof(p->rowSeparator), p->rowSeparator, SEP_Record);
    }else {
      fprintf(stderr,"Error: mode should be one of: "
         "ascii column csv html insert line list tabs tcl\n");
      rc = 1;
    }
  }else

  if( c=='n' && strncmp(azArg[0], "nullvalue", n)==0 ){
    if( nArg==2 ){
      sqlite3_snprintf(sizeof(p->nullvalue), p->nullvalue,
                       "%.*s", (int)ArraySize(p->nullvalue)-1, azArg[1]);
    }else{
      fprintf(stderr, "Usage: .nullvalue STRING\n");
      rc = 1;
    }
  }else

  if( c=='o' && strncmp(azArg[0], "open", n)==0 && n>=2 ){
    sqlite3 *savedDb = p->db;
    const char *zSavedFilename = p->zDbFilename;
    char *zNewFilename = 0;
    p->db = 0;
    if( nArg>=2 ){
      p->zDbFilename = zNewFilename = sqlite3_mprintf("%s", azArg[1]);
    }
    open_db(p, 1);
    if( p->db!=0 ){
      sqlite3_close(savedDb);
      sqlite3_free(p->zFreeOnClose);
      p->zFreeOnClose = zNewFilename;
    }else{
      sqlite3_free(zNewFilename);
      p->db = savedDb;
      p->zDbFilename = zSavedFilename;
    }
  }else

  if( c=='o'
   && (strncmp(azArg[0], "output", n)==0 || strncmp(azArg[0], "once", n)==0)
  ){
    const char *zFile = nArg>=2 ? azArg[1] : "stdout";
    if( nArg>2 ){
      fprintf(stderr, "Usage: .%s FILE\n", azArg[0]);
      rc = 1;
      goto meta_command_exit;
    }
    if( n>1 && strncmp(azArg[0], "once", n)==0 ){
      if( nArg<2 ){
        fprintf(stderr, "Usage: .once FILE\n");
        rc = 1;
        goto meta_command_exit;
      }
      p->outCount = 2;
    }else{
      p->outCount = 0;
    }
    output_reset(p);
    if( zFile[0]=='|' ){
      p->out = popen(zFile + 1, "w");
      if( p->out==0 ){
        fprintf(stderr,"Error: cannot open pipe \"%s\"\n", zFile + 1);
        p->out = stdout;
        rc = 1;
      }else{
        sqlite3_snprintf(sizeof(p->outfile), p->outfile, "%s", zFile);
      }
    }else{
      p->out = output_file_open(zFile);
      if( p->out==0 ){
        if( strcmp(zFile,"off")!=0 ){
          fprintf(stderr,"Error: cannot write to \"%s\"\n", zFile);
        }
        p->out = stdout;
        rc = 1;
      } else {
        sqlite3_snprintf(sizeof(p->outfile), p->outfile, "%s", zFile);
      }
    }
  }else

  if( c=='p' && n>=3 && strncmp(azArg[0], "print", n)==0 ){
    int i;
    for(i=1; i<nArg; i++){
      if( i>1 ) fprintf(p->out, " ");
      fprintf(p->out, "%s", azArg[i]);
    }
    fprintf(p->out, "\n");
  }else

  if( c=='p' && strncmp(azArg[0], "prompt", n)==0 ){
    if( nArg >= 2) {
      strncpy(mainPrompt,azArg[1],(int)ArraySize(mainPrompt)-1);
    }
    if( nArg >= 3) {
      strncpy(continuePrompt,azArg[2],(int)ArraySize(continuePrompt)-1);
    }
  }else

  if( c=='q' && strncmp(azArg[0], "quit", n)==0 ){
    rc = 2;
  }else

  if( c=='r' && n>=3 && strncmp(azArg[0], "read", n)==0 ){
    FILE *alt;
    if( nArg!=2 ){
      fprintf(stderr, "Usage: .read FILE\n");
      rc = 1;
      goto meta_command_exit;
    }
    alt = fopen(azArg[1], "rb");
    if( alt==0 ){
      fprintf(stderr,"Error: cannot open \"%s\"\n", azArg[1]);
      rc = 1;
    }else{
      rc = process_input(p, alt);
      fclose(alt);
    }
  }else

  if( c=='r' && n>=3 && strncmp(azArg[0], "restore", n)==0 ){
    const char *zSrcFile;
    const char *zDb;
    sqlite3 *pSrc;
    sqlite3_backup *pBackup;
    int nTimeout = 0;

    if( nArg==2 ){
      zSrcFile = azArg[1];
      zDb = "main";
    }else if( nArg==3 ){
      zSrcFile = azArg[2];
      zDb = azArg[1];
    }else{
      fprintf(stderr, "Usage: .restore ?DB? FILE\n");
      rc = 1;
      goto meta_command_exit;
    }
    rc = sqlite3_open(zSrcFile, &pSrc);
    if( rc!=SQLITE_OK ){
      fprintf(stderr, "Error: cannot open \"%s\"\n", zSrcFile);
      sqlite3_close(pSrc);
      return 1;
    }
    open_db(p, 0);
    pBackup = sqlite3_backup_init(p->db, zDb, pSrc, "main");
    if( pBackup==0 ){
      fprintf(stderr, "Error: %s\n", sqlite3_errmsg(p->db));
      sqlite3_close(pSrc);
      return 1;
    }
    while( (rc = sqlite3_backup_step(pBackup,100))==SQLITE_OK
          || rc==SQLITE_BUSY  ){
      if( rc==SQLITE_BUSY ){
        if( nTimeout++ >= 3 ) break;
        sqlite3_sleep(100);
      }
    }
    sqlite3_backup_finish(pBackup);
    if( rc==SQLITE_DONE ){
      rc = 0;
    }else if( rc==SQLITE_BUSY || rc==SQLITE_LOCKED ){
      fprintf(stderr, "Error: source database is busy\n");
      rc = 1;
    }else{
      fprintf(stderr, "Error: %s\n", sqlite3_errmsg(p->db));
      rc = 1;
    }
    sqlite3_close(pSrc);
  }else

  if( c=='s' && strncmp(azArg[0], "schema", n)==0 ){
    ShellState data;
    char *zErrMsg = 0;
    open_db(p, 0);
    memcpy(&data, p, sizeof(data));
    data.showHeader = 0;
    data.mode = MODE_Semi;
    if( nArg==2 ){
      int i;
      for(i=0; azArg[1][i]; i++) azArg[1][i] = ToLower(azArg[1][i]);
      if( strcmp(azArg[1],"sqlite_master")==0 ){
        char *new_argv[2], *new_colv[2];
        new_argv[0] = "CREATE TABLE sqlite_master (\n"
                      "  type text,\n"
                      "  name text,\n"
                      "  tbl_name text,\n"
                      "  rootpage integer,\n"
                      "  sql text\n"
                      ")";
        new_argv[1] = 0;
        new_colv[0] = "sql";
        new_colv[1] = 0;
        callback(&data, 1, new_argv, new_colv);
        rc = SQLITE_OK;
      }else if( strcmp(azArg[1],"sqlite_temp_master")==0 ){
        char *new_argv[2], *new_colv[2];
        new_argv[0] = "CREATE TEMP TABLE sqlite_temp_master (\n"
                      "  type text,\n"
                      "  name text,\n"
                      "  tbl_name text,\n"
                      "  rootpage integer,\n"
                      "  sql text\n"
                      ")";
        new_argv[1] = 0;
        new_colv[0] = "sql";
        new_colv[1] = 0;
        callback(&data, 1, new_argv, new_colv);
        rc = SQLITE_OK;
      }else{
        zShellStatic = azArg[1];
        rc = sqlite3_exec(p->db,
          "SELECT sql FROM "
          "  (SELECT sql sql, type type, tbl_name tbl_name, name name, rowid x"
          "     FROM sqlite_master UNION ALL"
          "   SELECT sql, type, tbl_name, name, rowid FROM sqlite_temp_master) "
          "WHERE lower(tbl_name) LIKE shellstatic()"
          "  AND type!='meta' AND sql NOTNULL "
          "ORDER BY rowid",
          callback, &data, &zErrMsg);
        zShellStatic = 0;
      }
    }else if( nArg==1 ){
      rc = sqlite3_exec(p->db,
         "SELECT sql FROM "
         "  (SELECT sql sql, type type, tbl_name tbl_name, name name, rowid x"
         "     FROM sqlite_master UNION ALL"
         "   SELECT sql, type, tbl_name, name, rowid FROM sqlite_temp_master) "
         "WHERE type!='meta' AND sql NOTNULL AND name NOT LIKE 'sqlite_%' "
         "ORDER BY rowid",
         callback, &data, &zErrMsg
      );
    }else{
      fprintf(stderr, "Usage: .schema ?LIKE-PATTERN?\n");
      rc = 1;
      goto meta_command_exit;
    }
    if( zErrMsg ){
      fprintf(stderr,"Error: %s\n", zErrMsg);
      sqlite3_free(zErrMsg);
      rc = 1;
    }else if( rc != SQLITE_OK ){
      fprintf(stderr,"Error: querying schema information\n");
      rc = 1;
    }else{
      rc = 0;
    }
  }else

#ifdef SQLITE_DEBUG
  /* Undocumented commands for internal testing.  Subject to change
  ** without notice. */
  if( c=='s' && n>=10 && strncmp(azArg[0], "selftest-", 9)==0 ){
    if( strncmp(azArg[0]+9, "boolean", n-9)==0 ){
      int i, v;
      for(i=1; i<nArg; i++){
        v = booleanValue(azArg[i]);
        fprintf(p->out, "%s: %d 0x%x\n", azArg[i], v, v);
      }
    }
    if( strncmp(azArg[0]+9, "integer", n-9)==0 ){
      int i; sqlite3_int64 v;
      for(i=1; i<nArg; i++){
        char zBuf[200];
        v = integerValue(azArg[i]);
        sqlite3_snprintf(sizeof(zBuf),zBuf,"%s: %lld 0x%llx\n", azArg[i],v,v);
        fprintf(p->out, "%s", zBuf);
      }
    }
  }else
#endif

  if( c=='r' && strncmp(azArg[0], "rowseparator", n)==0 ){
    if( nArg==2 ){
      sqlite3_snprintf(sizeof(p->rowSeparator), p->rowSeparator,
                       "%.*s", (int)ArraySize(p->rowSeparator)-1, azArg[1]);
    }else{
      fprintf(stderr, "Usage: .rowseparator STRING\n");
      rc = 1;
    }
  }else

  if( c=='c' && strncmp(azArg[0], "colseparator", n)==0 ){
    if( nArg==2 ){
      sqlite3_snprintf(sizeof(p->colSeparator), p->colSeparator,
                       "%.*s", (int)ArraySize(p->colSeparator)-1, azArg[1]);
    }else{
      fprintf(stderr, "Usage: .colseparator STRING\n");
      rc = 1;
    }
  }else

  if( c=='s' && strncmp(azArg[0], "separator", n)==0 ){
    if( nArg<2 || nArg>3 ){
      fprintf(stderr, "Usage: .separator SEPARATOR ?NEWLINE?\n");
      rc = 1;
    }
    if( nArg>=2 ){
      sqlite3_snprintf(sizeof(p->colSeparator), p->colSeparator,
                       "%.*s", (int)ArraySize(p->colSeparator)-1, azArg[1]);
    }
    if( nArg>=3 ){
      sqlite3_snprintf(sizeof(p->newline), p->newline,
                       "%.*s", (int)ArraySize(p->newline)-1, azArg[2]);
    }
  }else

  if( c=='s'
   && (strncmp(azArg[0], "shell", n)==0 || strncmp(azArg[0],"system",n)==0)
  ){
    char *zCmd;
    int i, x;
    if( nArg<2 ){
      fprintf(stderr, "Usage: .system COMMAND\n");
      rc = 1;
      goto meta_command_exit;
    }
    zCmd = sqlite3_mprintf(strchr(azArg[1],' ')==0?"%s":"\"%s\"", azArg[1]);
    for(i=2; i<nArg; i++){
      zCmd = sqlite3_mprintf(strchr(azArg[i],' ')==0?"%z %s":"%z \"%s\"",
                             zCmd, azArg[i]);
    }
    x = system(zCmd);
    sqlite3_free(zCmd);
    if( x ) fprintf(stderr, "System command returns %d\n", x);
  }else

  if( c=='s' && strncmp(azArg[0], "show", n)==0 ){
    int i;
    if( nArg!=1 ){
      fprintf(stderr, "Usage: .show\n");
      rc = 1;
      goto meta_command_exit;
    }
<<<<<<< HEAD
    fprintf(p->out,"%12.12s: %s\n","echo", p->echoOn ? "on" : "off");
    fprintf(p->out,"%12.12s: %s\n","eqp", p->autoEQP ? "on" : "off");
    fprintf(p->out,"%12.12s: %s\n","explain", p->explainPrev.valid ? "on" :"off");
    fprintf(p->out,"%12.12s: %s\n","headers", p->showHeader ? "on" : "off");
    fprintf(p->out,"%12.12s: %s\n","mode", modeDescr[p->mode]);
    fprintf(p->out,"%12.12s: ", "nullvalue");
=======
    fprintf(p->out,"%9.9s: %s\n","echo", p->echoOn ? "on" : "off");
    fprintf(p->out,"%9.9s: %s\n","eqp", p->autoEQP ? "on" : "off");
    fprintf(p->out,"%9.9s: %s\n","explain", p->normalMode.valid ? "on" :"off");
    fprintf(p->out,"%9.9s: %s\n","headers", p->showHeader ? "on" : "off");
    fprintf(p->out,"%9.9s: %s\n","mode", modeDescr[p->mode]);
    fprintf(p->out,"%9.9s: ", "nullvalue");
>>>>>>> 24087380
      output_c_string(p->out, p->nullvalue);
      fprintf(p->out, "\n");
    fprintf(p->out,"%12.12s: %s\n","output",
            strlen30(p->outfile) ? p->outfile : "stdout");
    fprintf(p->out,"%12.12s: ", "colseparator");
      output_c_string(p->out, p->colSeparator);
      fprintf(p->out, "\n");
    fprintf(p->out,"%12.12s: ", "rowseparator");
      output_c_string(p->out, p->rowSeparator);
      fprintf(p->out, "\n");
    fprintf(p->out,"%12.12s: ", "newline");
      output_c_string(p->out, p->newline);
      fprintf(p->out, "\n");
    fprintf(p->out,"%12.12s: %s\n","stats", p->statsOn ? "on" : "off");
    fprintf(p->out,"%12.12s: ","width");
    for (i=0;i<(int)ArraySize(p->colWidth) && p->colWidth[i] != 0;i++) {
      fprintf(p->out,"%d ",p->colWidth[i]);
    }
    fprintf(p->out,"\n");
  }else

  if( c=='s' && strncmp(azArg[0], "stats", n)==0 ){
    if( nArg==2 ){
      p->statsOn = booleanValue(azArg[1]);
    }else{
      fprintf(stderr, "Usage: .stats on|off\n");
      rc = 1;
    }
  }else

  if( c=='t' && n>1 && strncmp(azArg[0], "tables", n)==0 ){
    sqlite3_stmt *pStmt;
    char **azResult;
    int nRow, nAlloc;
    char *zSql = 0;
    int ii;
    open_db(p, 0);
    rc = sqlite3_prepare_v2(p->db, "PRAGMA database_list", -1, &pStmt, 0);
    if( rc ) return rc;
    zSql = sqlite3_mprintf(
        "SELECT name FROM sqlite_master"
        " WHERE type IN ('table','view')"
        "   AND name NOT LIKE 'sqlite_%%'"
        "   AND name LIKE ?1");
    while( sqlite3_step(pStmt)==SQLITE_ROW ){
      const char *zDbName = (const char*)sqlite3_column_text(pStmt, 1);
      if( zDbName==0 || strcmp(zDbName,"main")==0 ) continue;
      if( strcmp(zDbName,"temp")==0 ){
        zSql = sqlite3_mprintf(
                 "%z UNION ALL "
                 "SELECT 'temp.' || name FROM sqlite_temp_master"
                 " WHERE type IN ('table','view')"
                 "   AND name NOT LIKE 'sqlite_%%'"
                 "   AND name LIKE ?1", zSql);
      }else{
        zSql = sqlite3_mprintf(
                 "%z UNION ALL "
                 "SELECT '%q.' || name FROM \"%w\".sqlite_master"
                 " WHERE type IN ('table','view')"
                 "   AND name NOT LIKE 'sqlite_%%'"
                 "   AND name LIKE ?1", zSql, zDbName, zDbName);
      }
    }
    sqlite3_finalize(pStmt);
    zSql = sqlite3_mprintf("%z ORDER BY 1", zSql);
    rc = sqlite3_prepare_v2(p->db, zSql, -1, &pStmt, 0);
    sqlite3_free(zSql);
    if( rc ) return rc;
    nRow = nAlloc = 0;
    azResult = 0;
    if( nArg>1 ){
      sqlite3_bind_text(pStmt, 1, azArg[1], -1, SQLITE_TRANSIENT);
    }else{
      sqlite3_bind_text(pStmt, 1, "%", -1, SQLITE_STATIC);
    }
    while( sqlite3_step(pStmt)==SQLITE_ROW ){
      if( nRow>=nAlloc ){
        char **azNew;
        int n = nAlloc*2 + 10;
        azNew = sqlite3_realloc(azResult, sizeof(azResult[0])*n);
        if( azNew==0 ){
          fprintf(stderr, "Error: out of memory\n");
          break;
        }
        nAlloc = n;
        azResult = azNew;
      }
      azResult[nRow] = sqlite3_mprintf("%s", sqlite3_column_text(pStmt, 0));
      if( azResult[nRow] ) nRow++;
    }
    sqlite3_finalize(pStmt);        
    if( nRow>0 ){
      int len, maxlen = 0;
      int i, j;
      int nPrintCol, nPrintRow;
      for(i=0; i<nRow; i++){
        len = strlen30(azResult[i]);
        if( len>maxlen ) maxlen = len;
      }
      nPrintCol = 80/(maxlen+2);
      if( nPrintCol<1 ) nPrintCol = 1;
      nPrintRow = (nRow + nPrintCol - 1)/nPrintCol;
      for(i=0; i<nPrintRow; i++){
        for(j=i; j<nRow; j+=nPrintRow){
          char *zSp = j<nPrintRow ? "" : "  ";
          fprintf(p->out, "%s%-*s", zSp, maxlen, azResult[j] ? azResult[j] : "");
        }
        fprintf(p->out, "\n");
      }
    }
    for(ii=0; ii<nRow; ii++) sqlite3_free(azResult[ii]);
    sqlite3_free(azResult);
  }else

  if( c=='t' && n>=8 && strncmp(azArg[0], "testctrl", n)==0 && nArg>=2 ){
    static const struct {
       const char *zCtrlName;   /* Name of a test-control option */
       int ctrlCode;            /* Integer code for that option */
    } aCtrl[] = {
      { "prng_save",             SQLITE_TESTCTRL_PRNG_SAVE              },
      { "prng_restore",          SQLITE_TESTCTRL_PRNG_RESTORE           },
      { "prng_reset",            SQLITE_TESTCTRL_PRNG_RESET             },
      { "bitvec_test",           SQLITE_TESTCTRL_BITVEC_TEST            },
      { "fault_install",         SQLITE_TESTCTRL_FAULT_INSTALL          },
      { "benign_malloc_hooks",   SQLITE_TESTCTRL_BENIGN_MALLOC_HOOKS    },
      { "pending_byte",          SQLITE_TESTCTRL_PENDING_BYTE           },
      { "assert",                SQLITE_TESTCTRL_ASSERT                 },
      { "always",                SQLITE_TESTCTRL_ALWAYS                 },
      { "reserve",               SQLITE_TESTCTRL_RESERVE                },
      { "optimizations",         SQLITE_TESTCTRL_OPTIMIZATIONS          },
      { "iskeyword",             SQLITE_TESTCTRL_ISKEYWORD              },
      { "scratchmalloc",         SQLITE_TESTCTRL_SCRATCHMALLOC          },
      { "byteorder",             SQLITE_TESTCTRL_BYTEORDER              },
    };
    int testctrl = -1;
    int rc = 0;
    int i, n;
    open_db(p, 0);

    /* convert testctrl text option to value. allow any unique prefix
    ** of the option name, or a numerical value. */
    n = strlen30(azArg[1]);
    for(i=0; i<(int)(sizeof(aCtrl)/sizeof(aCtrl[0])); i++){
      if( strncmp(azArg[1], aCtrl[i].zCtrlName, n)==0 ){
        if( testctrl<0 ){
          testctrl = aCtrl[i].ctrlCode;
        }else{
          fprintf(stderr, "ambiguous option name: \"%s\"\n", azArg[1]);
          testctrl = -1;
          break;
        }
      }
    }
    if( testctrl<0 ) testctrl = (int)integerValue(azArg[1]);
    if( (testctrl<SQLITE_TESTCTRL_FIRST) || (testctrl>SQLITE_TESTCTRL_LAST) ){
      fprintf(stderr,"Error: invalid testctrl option: %s\n", azArg[1]);
    }else{
      switch(testctrl){

        /* sqlite3_test_control(int, db, int) */
        case SQLITE_TESTCTRL_OPTIMIZATIONS:
        case SQLITE_TESTCTRL_RESERVE:             
          if( nArg==3 ){
            int opt = (int)strtol(azArg[2], 0, 0);        
            rc = sqlite3_test_control(testctrl, p->db, opt);
            fprintf(p->out, "%d (0x%08x)\n", rc, rc);
          } else {
            fprintf(stderr,"Error: testctrl %s takes a single int option\n",
                    azArg[1]);
          }
          break;

        /* sqlite3_test_control(int) */
        case SQLITE_TESTCTRL_PRNG_SAVE:
        case SQLITE_TESTCTRL_PRNG_RESTORE:
        case SQLITE_TESTCTRL_PRNG_RESET:
        case SQLITE_TESTCTRL_BYTEORDER:
          if( nArg==2 ){
            rc = sqlite3_test_control(testctrl);
            fprintf(p->out, "%d (0x%08x)\n", rc, rc);
          } else {
            fprintf(stderr,"Error: testctrl %s takes no options\n", azArg[1]);
          }
          break;

        /* sqlite3_test_control(int, uint) */
        case SQLITE_TESTCTRL_PENDING_BYTE:        
          if( nArg==3 ){
            unsigned int opt = (unsigned int)integerValue(azArg[2]);
            rc = sqlite3_test_control(testctrl, opt);
            fprintf(p->out, "%d (0x%08x)\n", rc, rc);
          } else {
            fprintf(stderr,"Error: testctrl %s takes a single unsigned"
                           " int option\n", azArg[1]);
          }
          break;
          
        /* sqlite3_test_control(int, int) */
        case SQLITE_TESTCTRL_ASSERT:              
        case SQLITE_TESTCTRL_ALWAYS:              
          if( nArg==3 ){
            int opt = booleanValue(azArg[2]);        
            rc = sqlite3_test_control(testctrl, opt);
            fprintf(p->out, "%d (0x%08x)\n", rc, rc);
          } else {
            fprintf(stderr,"Error: testctrl %s takes a single int option\n",
                            azArg[1]);
          }
          break;

        /* sqlite3_test_control(int, char *) */
#ifdef SQLITE_N_KEYWORD
        case SQLITE_TESTCTRL_ISKEYWORD:           
          if( nArg==3 ){
            const char *opt = azArg[2];        
            rc = sqlite3_test_control(testctrl, opt);
            fprintf(p->out, "%d (0x%08x)\n", rc, rc);
          } else {
            fprintf(stderr,"Error: testctrl %s takes a single char * option\n",
                            azArg[1]);
          }
          break;
#endif

        case SQLITE_TESTCTRL_BITVEC_TEST:         
        case SQLITE_TESTCTRL_FAULT_INSTALL:       
        case SQLITE_TESTCTRL_BENIGN_MALLOC_HOOKS: 
        case SQLITE_TESTCTRL_SCRATCHMALLOC:       
        default:
          fprintf(stderr,"Error: CLI support for testctrl %s not implemented\n",
                  azArg[1]);
          break;
      }
    }
  }else

  if( c=='t' && n>4 && strncmp(azArg[0], "timeout", n)==0 ){
    open_db(p, 0);
    sqlite3_busy_timeout(p->db, nArg>=2 ? (int)integerValue(azArg[1]) : 0);
  }else
    
  if( c=='t' && n>=5 && strncmp(azArg[0], "timer", n)==0 ){
    if( nArg==2 ){
      enableTimer = booleanValue(azArg[1]);
      if( enableTimer && !HAS_TIMER ){
        fprintf(stderr, "Error: timer not available on this system.\n");
        enableTimer = 0;
      }
    }else{
      fprintf(stderr, "Usage: .timer on|off\n");
      rc = 1;
    }
  }else
  
  if( c=='t' && strncmp(azArg[0], "trace", n)==0 ){
    open_db(p, 0);
    output_file_close(p->traceOut);
    if( nArg!=2 ){
      fprintf(stderr, "Usage: .trace FILE|off\n");
      rc = 1;
      goto meta_command_exit;
    }
    p->traceOut = output_file_open(azArg[1]);
#if !defined(SQLITE_OMIT_TRACE) && !defined(SQLITE_OMIT_FLOATING_POINT)
    if( p->traceOut==0 ){
      sqlite3_trace(p->db, 0, 0);
    }else{
      sqlite3_trace(p->db, sql_trace_callback, p->traceOut);
    }
#endif
  }else

  if( c=='v' && strncmp(azArg[0], "version", n)==0 ){
    fprintf(p->out, "SQLite %s %s\n" /*extra-version-info*/,
        sqlite3_libversion(), sqlite3_sourceid());
  }else

  if( c=='v' && strncmp(azArg[0], "vfsname", n)==0 ){
    const char *zDbName = nArg==2 ? azArg[1] : "main";
    char *zVfsName = 0;
    if( p->db ){
      sqlite3_file_control(p->db, zDbName, SQLITE_FCNTL_VFSNAME, &zVfsName);
      if( zVfsName ){
        fprintf(p->out, "%s\n", zVfsName);
        sqlite3_free(zVfsName);
      }
    }
  }else

#if defined(SQLITE_DEBUG) && defined(SQLITE_ENABLE_WHERETRACE)
  if( c=='w' && strncmp(azArg[0], "wheretrace", n)==0 ){
    extern int sqlite3WhereTrace;
    sqlite3WhereTrace = nArg>=2 ? booleanValue(azArg[1]) : 0xff;
  }else
#endif

  if( c=='w' && strncmp(azArg[0], "width", n)==0 ){
    int j;
    assert( nArg<=ArraySize(azArg) );
    for(j=1; j<nArg && j<ArraySize(p->colWidth); j++){
      p->colWidth[j-1] = (int)integerValue(azArg[j]);
    }
  }else

  {
    fprintf(stderr, "Error: unknown command or invalid arguments: "
      " \"%s\". Enter \".help\" for help\n", azArg[0]);
    rc = 1;
  }

meta_command_exit:
  if( p->outCount ){
    p->outCount--;
    if( p->outCount==0 ) output_reset(p);
  }
  return rc;
}

/*
** Return TRUE if a semicolon occurs anywhere in the first N characters
** of string z[].
*/
static int line_contains_semicolon(const char *z, int N){
  int i;
  for(i=0; i<N; i++){  if( z[i]==';' ) return 1; }
  return 0;
}

/*
** Test to see if a line consists entirely of whitespace.
*/
static int _all_whitespace(const char *z){
  for(; *z; z++){
    if( IsSpace(z[0]) ) continue;
    if( *z=='/' && z[1]=='*' ){
      z += 2;
      while( *z && (*z!='*' || z[1]!='/') ){ z++; }
      if( *z==0 ) return 0;
      z++;
      continue;
    }
    if( *z=='-' && z[1]=='-' ){
      z += 2;
      while( *z && *z!='\n' ){ z++; }
      if( *z==0 ) return 1;
      continue;
    }
    return 0;
  }
  return 1;
}

/*
** Return TRUE if the line typed in is an SQL command terminator other
** than a semi-colon.  The SQL Server style "go" command is understood
** as is the Oracle "/".
*/
static int line_is_command_terminator(const char *zLine){
  while( IsSpace(zLine[0]) ){ zLine++; };
  if( zLine[0]=='/' && _all_whitespace(&zLine[1]) ){
    return 1;  /* Oracle */
  }
  if( ToLower(zLine[0])=='g' && ToLower(zLine[1])=='o'
         && _all_whitespace(&zLine[2]) ){
    return 1;  /* SQL Server */
  }
  return 0;
}

/*
** Return true if zSql is a complete SQL statement.  Return false if it
** ends in the middle of a string literal or C-style comment.
*/
static int line_is_complete(char *zSql, int nSql){
  int rc;
  if( zSql==0 ) return 1;
  zSql[nSql] = ';';
  zSql[nSql+1] = 0;
  rc = sqlite3_complete(zSql);
  zSql[nSql] = 0;
  return rc;
}

/*
** Read input from *in and process it.  If *in==0 then input
** is interactive - the user is typing it it.  Otherwise, input
** is coming from a file or device.  A prompt is issued and history
** is saved only if input is interactive.  An interrupt signal will
** cause this routine to exit immediately, unless input is interactive.
**
** Return the number of errors.
*/
static int process_input(ShellState *p, FILE *in){
  char *zLine = 0;          /* A single input line */
  char *zSql = 0;           /* Accumulated SQL text */
  int nLine;                /* Length of current line */
  int nSql = 0;             /* Bytes of zSql[] used */
  int nAlloc = 0;           /* Allocated zSql[] space */
  int nSqlPrior = 0;        /* Bytes of zSql[] used by prior line */
  char *zErrMsg;            /* Error message returned */
  int rc;                   /* Error code */
  int errCnt = 0;           /* Number of errors seen */
  int lineno = 0;           /* Current line number */
  int startline = 0;        /* Line number for start of current input */

  while( errCnt==0 || !bail_on_error || (in==0 && stdin_is_interactive) ){
    fflush(p->out);
    zLine = one_input_line(in, zLine, nSql>0);
    if( zLine==0 ){
      /* End of input */
      if( stdin_is_interactive ) printf("\n");
      break;
    }
    if( seenInterrupt ){
      if( in!=0 ) break;
      seenInterrupt = 0;
    }
    lineno++;
    if( nSql==0 && _all_whitespace(zLine) ){
      if( p->echoOn ) printf("%s\n", zLine);
      continue;
    }
    if( zLine && zLine[0]=='.' && nSql==0 ){
      if( p->echoOn ) printf("%s\n", zLine);
      rc = do_meta_command(zLine, p);
      if( rc==2 ){ /* exit requested */
        break;
      }else if( rc ){
        errCnt++;
      }
      continue;
    }
    if( line_is_command_terminator(zLine) && line_is_complete(zSql, nSql) ){
      memcpy(zLine,";",2);
    }
    nLine = strlen30(zLine);
    if( nSql+nLine+2>=nAlloc ){
      nAlloc = nSql+nLine+100;
      zSql = realloc(zSql, nAlloc);
      if( zSql==0 ){
        fprintf(stderr, "Error: out of memory\n");
        exit(1);
      }
    }
    nSqlPrior = nSql;
    if( nSql==0 ){
      int i;
      for(i=0; zLine[i] && IsSpace(zLine[i]); i++){}
      assert( nAlloc>0 && zSql!=0 );
      memcpy(zSql, zLine+i, nLine+1-i);
      startline = lineno;
      nSql = nLine-i;
    }else{
      zSql[nSql++] = '\n';
      memcpy(zSql+nSql, zLine, nLine+1);
      nSql += nLine;
    }
    if( nSql && line_contains_semicolon(&zSql[nSqlPrior], nSql-nSqlPrior)
                && sqlite3_complete(zSql) ){
      p->cnt = 0;
      open_db(p, 0);
      BEGIN_TIMER;
      rc = shell_exec(p->db, zSql, shell_callback, p, &zErrMsg);
      END_TIMER;
      if( rc || zErrMsg ){
        char zPrefix[100];
        if( in!=0 || !stdin_is_interactive ){
          sqlite3_snprintf(sizeof(zPrefix), zPrefix, 
                           "Error: near line %d:", startline);
        }else{
          sqlite3_snprintf(sizeof(zPrefix), zPrefix, "Error:");
        }
        if( zErrMsg!=0 ){
          fprintf(stderr, "%s %s\n", zPrefix, zErrMsg);
          sqlite3_free(zErrMsg);
          zErrMsg = 0;
        }else{
          fprintf(stderr, "%s %s\n", zPrefix, sqlite3_errmsg(p->db));
        }
        errCnt++;
      }
      nSql = 0;
      if( p->outCount ){
        output_reset(p);
        p->outCount = 0;
      }
    }else if( nSql && _all_whitespace(zSql) ){
      if( p->echoOn ) printf("%s\n", zSql);
      nSql = 0;
    }
  }
  if( nSql ){
    if( !_all_whitespace(zSql) ){
      fprintf(stderr, "Error: incomplete SQL: %s\n", zSql);
    }
    free(zSql);
  }
  free(zLine);
  return errCnt>0;
}

/*
** Return a pathname which is the user's home directory.  A
** 0 return indicates an error of some kind.
*/
static char *find_home_dir(void){
  static char *home_dir = NULL;
  if( home_dir ) return home_dir;

#if !defined(_WIN32) && !defined(WIN32) && !defined(_WIN32_WCE) && !defined(__RTP__) && !defined(_WRS_KERNEL)
  {
    struct passwd *pwent;
    uid_t uid = getuid();
    if( (pwent=getpwuid(uid)) != NULL) {
      home_dir = pwent->pw_dir;
    }
  }
#endif

#if defined(_WIN32_WCE)
  /* Windows CE (arm-wince-mingw32ce-gcc) does not provide getenv()
   */
  home_dir = "/";
#else

#if defined(_WIN32) || defined(WIN32)
  if (!home_dir) {
    home_dir = getenv("USERPROFILE");
  }
#endif

  if (!home_dir) {
    home_dir = getenv("HOME");
  }

#if defined(_WIN32) || defined(WIN32)
  if (!home_dir) {
    char *zDrive, *zPath;
    int n;
    zDrive = getenv("HOMEDRIVE");
    zPath = getenv("HOMEPATH");
    if( zDrive && zPath ){
      n = strlen30(zDrive) + strlen30(zPath) + 1;
      home_dir = malloc( n );
      if( home_dir==0 ) return 0;
      sqlite3_snprintf(n, home_dir, "%s%s", zDrive, zPath);
      return home_dir;
    }
    home_dir = "c:\\";
  }
#endif

#endif /* !_WIN32_WCE */

  if( home_dir ){
    int n = strlen30(home_dir) + 1;
    char *z = malloc( n );
    if( z ) memcpy(z, home_dir, n);
    home_dir = z;
  }

  return home_dir;
}

/*
** Read input from the file given by sqliterc_override.  Or if that
** parameter is NULL, take input from ~/.sqliterc
**
** Returns the number of errors.
*/
static int process_sqliterc(
  ShellState *p,                  /* Configuration data */
  const char *sqliterc_override   /* Name of config file. NULL to use default */
){
  char *home_dir = NULL;
  const char *sqliterc = sqliterc_override;
  char *zBuf = 0;
  FILE *in = NULL;
  int rc = 0;

  if (sqliterc == NULL) {
    home_dir = find_home_dir();
    if( home_dir==0 ){
#if !defined(__RTP__) && !defined(_WRS_KERNEL)
      fprintf(stderr,"%s: Error: cannot locate your home directory\n", Argv0);
#endif
      return 1;
    }
    sqlite3_initialize();
    zBuf = sqlite3_mprintf("%s/.sqliterc",home_dir);
    sqliterc = zBuf;
  }
  in = fopen(sqliterc,"rb");
  if( in ){
    if( stdin_is_interactive ){
      fprintf(stderr,"-- Loading resources from %s\n",sqliterc);
    }
    rc = process_input(p,in);
    fclose(in);
  }
  sqlite3_free(zBuf);
  return rc;
}

/*
** Show available command line options
*/
static const char zOptions[] = 
  "   -ascii               set output mode to 'ascii'\n"
  "   -bail                stop after hitting an error\n"
  "   -batch               force batch I/O\n"
  "   -colseparator SEP    same as -separator\n"
  "   -column              set output mode to 'column'\n"
  "   -cmd COMMAND         run \"COMMAND\" before reading stdin\n"
  "   -csv                 set output mode to 'csv'\n"
  "   -echo                print commands before execution\n"
  "   -init FILENAME       read/process named file\n"
  "   -[no]header          turn headers on or off\n"
#if defined(SQLITE_ENABLE_MEMSYS3) || defined(SQLITE_ENABLE_MEMSYS5)
  "   -heap SIZE           Size of heap for memsys3 or memsys5\n"
#endif
  "   -help                show this message\n"
  "   -html                set output mode to HTML\n"
  "   -interactive         force interactive I/O\n"
  "   -line                set output mode to 'line'\n"
  "   -list                set output mode to 'list'\n"
  "   -lookaside SIZE N    use N entries of SZ bytes for lookaside memory\n"
  "   -mmap N              default mmap size set to N\n"
#ifdef SQLITE_ENABLE_MULTIPLEX
  "   -multiplex           enable the multiplexor VFS\n"
#endif
  "   -newline SEP         set newline character(s) for CSV\n"
  "   -nullvalue TEXT      set text string for NULL values. Default ''\n"
<<<<<<< HEAD
  "   -rowseparator SEP    set output line separator. Default: '\\n'\n"
=======
  "   -pagecache SIZE N    use N slots of SZ bytes each for page cache memory\n"
  "   -scratch SIZE N      use N slots of SZ bytes each for scratch memory\n"
>>>>>>> 24087380
  "   -separator SEP       set output field separator. Default: '|'\n"
  "   -stats               print memory stats before each finalize\n"
  "   -version             show SQLite version\n"
  "   -vfs NAME            use NAME as the default VFS\n"
#ifdef SQLITE_ENABLE_VFSTRACE
  "   -vfstrace            enable tracing of all VFS calls\n"
#endif
;
static void usage(int showDetail){
  fprintf(stderr,
      "Usage: %s [OPTIONS] FILENAME [SQL]\n"  
      "FILENAME is the name of an SQLite database. A new database is created\n"
      "if the file does not previously exist.\n", Argv0);
  if( showDetail ){
    fprintf(stderr, "OPTIONS include:\n%s", zOptions);
  }else{
    fprintf(stderr, "Use the -help option for additional information\n");
  }
  exit(1);
}

/*
** Initialize the state information in data
*/
static void main_init(ShellState *data) {
  memset(data, 0, sizeof(*data));
  data->mode = MODE_List;
  memcpy(data->colSeparator,SEP_Column, 2);
  memcpy(data->rowSeparator,SEP_Row, 2);
  memcpy(data->newline,SEP_CrLf, 3);
  data->showHeader = 0;
  data->shellFlgs = SHFLG_Lookaside;
  sqlite3_config(SQLITE_CONFIG_URI, 1);
  sqlite3_config(SQLITE_CONFIG_LOG, shellLog, data);
  sqlite3_config(SQLITE_CONFIG_MULTITHREAD);
  sqlite3_snprintf(sizeof(mainPrompt), mainPrompt,"sqlite> ");
  sqlite3_snprintf(sizeof(continuePrompt), continuePrompt,"   ...> ");
}

/*
** Output text to the console in a font that attracts extra attention.
*/
#ifdef _WIN32
static void printBold(const char *zText){
  HANDLE out = GetStdHandle(STD_OUTPUT_HANDLE);
  CONSOLE_SCREEN_BUFFER_INFO defaultScreenInfo;
  GetConsoleScreenBufferInfo(out, &defaultScreenInfo);
  SetConsoleTextAttribute(out,
         FOREGROUND_RED|FOREGROUND_INTENSITY
  );
  printf("%s", zText);
  SetConsoleTextAttribute(out, defaultScreenInfo.wAttributes);
}
#else
static void printBold(const char *zText){
  printf("\033[1m%s\033[0m", zText);
}
#endif

/*
** Get the argument to an --option.  Throw an error and die if no argument
** is available.
*/
static char *cmdline_option_value(int argc, char **argv, int i){
  if( i==argc ){
    fprintf(stderr, "%s: Error: missing argument to %s\n",
            argv[0], argv[argc-1]);
    exit(1);
  }
  return argv[i];
}

int main(int argc, char **argv){
  char *zErrMsg = 0;
  ShellState data;
  const char *zInitFile = 0;
  char *zFirstCmd = 0;
  int i;
  int rc = 0;
  int warnInmemoryDb = 0;

#if USE_SYSTEM_SQLITE+0!=1
  if( strcmp(sqlite3_sourceid(),SQLITE_SOURCE_ID)!=0 ){
    fprintf(stderr, "SQLite header and source version mismatch\n%s\n%s\n",
            sqlite3_sourceid(), SQLITE_SOURCE_ID);
    exit(1);
  }
#endif
  Argv0 = argv[0];
  main_init(&data);
  stdin_is_interactive = isatty(0);

  /* Make sure we have a valid signal handler early, before anything
  ** else is done.
  */
#ifdef SIGINT
  signal(SIGINT, interrupt_handler);
#endif

  /* Do an initial pass through the command-line argument to locate
  ** the name of the database file, the name of the initialization file,
  ** the size of the alternative malloc heap,
  ** and the first command to execute.
  */
  for(i=1; i<argc; i++){
    char *z;
    z = argv[i];
    if( z[0]!='-' ){
      if( data.zDbFilename==0 ){
        data.zDbFilename = z;
        continue;
      }
      if( zFirstCmd==0 ){
        zFirstCmd = z;
        continue;
      }
      fprintf(stderr,"%s: Error: too many options: \"%s\"\n", Argv0, argv[i]);
      fprintf(stderr,"Use -help for a list of options.\n");
      return 1;
    }
    if( z[1]=='-' ) z++;
    if( strcmp(z,"-separator")==0
     || strcmp(z,"-nullvalue")==0
     || strcmp(z,"-newline")==0
     || strcmp(z,"-cmd")==0
    ){
      (void)cmdline_option_value(argc, argv, ++i);
    }else if( strcmp(z,"-init")==0 ){
      zInitFile = cmdline_option_value(argc, argv, ++i);
    }else if( strcmp(z,"-batch")==0 ){
      /* Need to check for batch mode here to so we can avoid printing
      ** informational messages (like from process_sqliterc) before 
      ** we do the actual processing of arguments later in a second pass.
      */
      stdin_is_interactive = 0;
    }else if( strcmp(z,"-heap")==0 ){
#if defined(SQLITE_ENABLE_MEMSYS3) || defined(SQLITE_ENABLE_MEMSYS5)
      const char *zSize;
      sqlite3_int64 szHeap;

      zSize = cmdline_option_value(argc, argv, ++i);
      szHeap = integerValue(zSize);
      if( szHeap>0x7fff0000 ) szHeap = 0x7fff0000;
      sqlite3_config(SQLITE_CONFIG_HEAP, malloc((int)szHeap), (int)szHeap, 64);
#endif
    }else if( strcmp(z,"-scratch")==0 ){
      int n, sz;
      sz = integerValue(cmdline_option_value(argc,argv,++i));
      if( sz>400000 ) sz = 400000;
      if( sz<2500 ) sz = 2500;
      n = integerValue(cmdline_option_value(argc,argv,++i));
      if( n>10 ) n = 10;
      if( n<1 ) n = 1;
      sqlite3_config(SQLITE_CONFIG_SCRATCH, malloc(n*sz+1), sz, n);
      data.shellFlgs |= SHFLG_Scratch;
    }else if( strcmp(z,"-pagecache")==0 ){
      int n, sz;
      sz = integerValue(cmdline_option_value(argc,argv,++i));
      if( sz>70000 ) sz = 70000;
      if( sz<800 ) sz = 800;
      n = integerValue(cmdline_option_value(argc,argv,++i));
      if( n<10 ) n = 10;
      sqlite3_config(SQLITE_CONFIG_PAGECACHE, malloc(n*sz+1), sz, n);
      data.shellFlgs |= SHFLG_Pagecache;
    }else if( strcmp(z,"-lookaside")==0 ){
      int n, sz;
      sz = integerValue(cmdline_option_value(argc,argv,++i));
      if( sz<0 ) sz = 0;
      n = integerValue(cmdline_option_value(argc,argv,++i));
      if( n<0 ) n = 0;
      sqlite3_config(SQLITE_CONFIG_LOOKASIDE, sz, n);
      if( sz*n==0 ) data.shellFlgs &= ~SHFLG_Lookaside;
#ifdef SQLITE_ENABLE_VFSTRACE
    }else if( strcmp(z,"-vfstrace")==0 ){
      extern int vfstrace_register(
         const char *zTraceName,
         const char *zOldVfsName,
         int (*xOut)(const char*,void*),
         void *pOutArg,
         int makeDefault
      );
      vfstrace_register("trace",0,(int(*)(const char*,void*))fputs,stderr,1);
#endif
#ifdef SQLITE_ENABLE_MULTIPLEX
    }else if( strcmp(z,"-multiplex")==0 ){
      extern int sqlite3_multiple_initialize(const char*,int);
      sqlite3_multiplex_initialize(0, 1);
#endif
    }else if( strcmp(z,"-mmap")==0 ){
      sqlite3_int64 sz = integerValue(cmdline_option_value(argc,argv,++i));
      sqlite3_config(SQLITE_CONFIG_MMAP_SIZE, sz, sz);
    }else if( strcmp(z,"-vfs")==0 ){
      sqlite3_vfs *pVfs = sqlite3_vfs_find(cmdline_option_value(argc,argv,++i));
      if( pVfs ){
        sqlite3_vfs_register(pVfs, 1);
      }else{
        fprintf(stderr, "no such VFS: \"%s\"\n", argv[i]);
        exit(1);
      }
    }
  }
  if( data.zDbFilename==0 ){
#ifndef SQLITE_OMIT_MEMORYDB
    data.zDbFilename = ":memory:";
    warnInmemoryDb = argc==1;
#else
    fprintf(stderr,"%s: Error: no database filename specified\n", Argv0);
    return 1;
#endif
#ifdef SQLITE_SHELL_DBNAME_PROC
    { extern void SQLITE_SHELL_DBNAME_PROC(const char**);
      SQLITE_SHELL_DBNAME_PROC(&data.zDbFilename);
      warnInmemoryDb = 0; }
#endif
  }
  data.out = stdout;

  /* Go ahead and open the database file if it already exists.  If the
  ** file does not exist, delay opening it.  This prevents empty database
  ** files from being created if a user mistypes the database name argument
  ** to the sqlite command-line tool.
  */
  if( access(data.zDbFilename, 0)==0 ){
    open_db(&data, 0);
  }

  /* Process the initialization file if there is one.  If no -init option
  ** is given on the command line, look for a file named ~/.sqliterc and
  ** try to process it.
  */
  rc = process_sqliterc(&data,zInitFile);
  if( rc>0 ){
    return rc;
  }

  /* Make a second pass through the command-line argument and set
  ** options.  This second pass is delayed until after the initialization
  ** file is processed so that the command-line arguments will override
  ** settings in the initialization file.
  */
  for(i=1; i<argc; i++){
    char *z = argv[i];
    if( z[0]!='-' ) continue;
    if( z[1]=='-' ){ z++; }
    if( strcmp(z,"-init")==0 ){
      i++;
    }else if( strcmp(z,"-html")==0 ){
      data.mode = MODE_Html;
    }else if( strcmp(z,"-list")==0 ){
      data.mode = MODE_List;
    }else if( strcmp(z,"-line")==0 ){
      data.mode = MODE_Line;
    }else if( strcmp(z,"-column")==0 ){
      data.mode = MODE_Column;
    }else if( strcmp(z,"-csv")==0 ){
      data.mode = MODE_Csv;
      memcpy(data.colSeparator,",",2);
    }else if( strcmp(z,"-ascii")==0 ){
      data.mode = MODE_Ascii;
      sqlite3_snprintf(sizeof(data.colSeparator), data.colSeparator,
                       SEP_Unit);
      sqlite3_snprintf(sizeof(data.rowSeparator), data.rowSeparator,
                       SEP_Record);
    }else if( strcmp(z,"-separator")==0 || strcmp(z,"-colseparator")==0 ){
      sqlite3_snprintf(sizeof(data.colSeparator), data.colSeparator,
                       "%s",cmdline_option_value(argc,argv,++i));
    }else if( strcmp(z,"-rowseparator")==0 ){
      sqlite3_snprintf(sizeof(data.rowSeparator), data.rowSeparator,
                       "%s",cmdline_option_value(argc,argv,++i));
    }else if( strcmp(z,"-newline")==0 ){
      sqlite3_snprintf(sizeof(data.newline), data.newline,
                       "%s",cmdline_option_value(argc,argv,++i));
    }else if( strcmp(z,"-nullvalue")==0 ){
      sqlite3_snprintf(sizeof(data.nullvalue), data.nullvalue,
                       "%s",cmdline_option_value(argc,argv,++i));
    }else if( strcmp(z,"-header")==0 ){
      data.showHeader = 1;
    }else if( strcmp(z,"-noheader")==0 ){
      data.showHeader = 0;
    }else if( strcmp(z,"-echo")==0 ){
      data.echoOn = 1;
    }else if( strcmp(z,"-eqp")==0 ){
      data.autoEQP = 1;
    }else if( strcmp(z,"-stats")==0 ){
      data.statsOn = 1;
    }else if( strcmp(z,"-bail")==0 ){
      bail_on_error = 1;
    }else if( strcmp(z,"-version")==0 ){
      printf("%s %s\n", sqlite3_libversion(), sqlite3_sourceid());
      return 0;
    }else if( strcmp(z,"-interactive")==0 ){
      stdin_is_interactive = 1;
    }else if( strcmp(z,"-batch")==0 ){
      stdin_is_interactive = 0;
    }else if( strcmp(z,"-heap")==0 ){
      i++;
    }else if( strcmp(z,"-scratch")==0 ){
      i+=2;
    }else if( strcmp(z,"-pagecache")==0 ){
      i+=2;
    }else if( strcmp(z,"-lookaside")==0 ){
      i+=2;
    }else if( strcmp(z,"-mmap")==0 ){
      i++;
    }else if( strcmp(z,"-vfs")==0 ){
      i++;
#ifdef SQLITE_ENABLE_VFSTRACE
    }else if( strcmp(z,"-vfstrace")==0 ){
      i++;
#endif
#ifdef SQLITE_ENABLE_MULTIPLEX
    }else if( strcmp(z,"-multiplex")==0 ){
      i++;
#endif
    }else if( strcmp(z,"-help")==0 ){
      usage(1);
    }else if( strcmp(z,"-cmd")==0 ){
      if( i==argc-1 ) break;
      z = cmdline_option_value(argc,argv,++i);
      if( z[0]=='.' ){
        rc = do_meta_command(z, &data);
        if( rc && bail_on_error ) return rc==2 ? 0 : rc;
      }else{
        open_db(&data, 0);
        rc = shell_exec(data.db, z, shell_callback, &data, &zErrMsg);
        if( zErrMsg!=0 ){
          fprintf(stderr,"Error: %s\n", zErrMsg);
          if( bail_on_error ) return rc!=0 ? rc : 1;
        }else if( rc!=0 ){
          fprintf(stderr,"Error: unable to process SQL \"%s\"\n", z);
          if( bail_on_error ) return rc;
        }
      }
    }else{
      fprintf(stderr,"%s: Error: unknown option: %s\n", Argv0, z);
      fprintf(stderr,"Use -help for a list of options.\n");
      return 1;
    }
  }

  if( zFirstCmd ){
    /* Run just the command that follows the database name
    */
    if( zFirstCmd[0]=='.' ){
      rc = do_meta_command(zFirstCmd, &data);
      if( rc==2 ) rc = 0;
    }else{
      open_db(&data, 0);
      rc = shell_exec(data.db, zFirstCmd, shell_callback, &data, &zErrMsg);
      if( zErrMsg!=0 ){
        fprintf(stderr,"Error: %s\n", zErrMsg);
        return rc!=0 ? rc : 1;
      }else if( rc!=0 ){
        fprintf(stderr,"Error: unable to process SQL \"%s\"\n", zFirstCmd);
        return rc;
      }
    }
  }else{
    /* Run commands received from standard input
    */
    if( stdin_is_interactive ){
      char *zHome;
      char *zHistory = 0;
      int nHistory;
      printf(
        "SQLite version %s %.19s\n" /*extra-version-info*/
        "Enter \".help\" for usage hints.\n",
        sqlite3_libversion(), sqlite3_sourceid()
      );
      if( warnInmemoryDb ){
        printf("Connected to a ");
        printBold("transient in-memory database");
        printf(".\nUse \".open FILENAME\" to reopen on a "
               "persistent database.\n");
      }
      zHome = find_home_dir();
      if( zHome ){
        nHistory = strlen30(zHome) + 20;
        if( (zHistory = malloc(nHistory))!=0 ){
          sqlite3_snprintf(nHistory, zHistory,"%s/.sqlite_history", zHome);
        }
      }
#if defined(HAVE_READLINE)
      if( zHistory ) read_history(zHistory);
#endif
      rc = process_input(&data, 0);
      if( zHistory ){
        stifle_history(100);
        write_history(zHistory);
        free(zHistory);
      }
    }else{
      rc = process_input(&data, stdin);
    }
  }
  set_table_name(&data, 0);
  if( data.db ){
    sqlite3_close(data.db);
  }
  sqlite3_free(data.zFreeOnClose); 
  return rc;
}<|MERGE_RESOLUTION|>--- conflicted
+++ resolved
@@ -3296,21 +3296,12 @@
       rc = 1;
       goto meta_command_exit;
     }
-<<<<<<< HEAD
     fprintf(p->out,"%12.12s: %s\n","echo", p->echoOn ? "on" : "off");
     fprintf(p->out,"%12.12s: %s\n","eqp", p->autoEQP ? "on" : "off");
-    fprintf(p->out,"%12.12s: %s\n","explain", p->explainPrev.valid ? "on" :"off");
+    fprintf(p->out,"%9.9s: %s\n","explain", p->normalMode.valid ? "on" :"off");
     fprintf(p->out,"%12.12s: %s\n","headers", p->showHeader ? "on" : "off");
     fprintf(p->out,"%12.12s: %s\n","mode", modeDescr[p->mode]);
     fprintf(p->out,"%12.12s: ", "nullvalue");
-=======
-    fprintf(p->out,"%9.9s: %s\n","echo", p->echoOn ? "on" : "off");
-    fprintf(p->out,"%9.9s: %s\n","eqp", p->autoEQP ? "on" : "off");
-    fprintf(p->out,"%9.9s: %s\n","explain", p->normalMode.valid ? "on" :"off");
-    fprintf(p->out,"%9.9s: %s\n","headers", p->showHeader ? "on" : "off");
-    fprintf(p->out,"%9.9s: %s\n","mode", modeDescr[p->mode]);
-    fprintf(p->out,"%9.9s: ", "nullvalue");
->>>>>>> 24087380
       output_c_string(p->out, p->nullvalue);
       fprintf(p->out, "\n");
     fprintf(p->out,"%12.12s: %s\n","output",
@@ -3944,12 +3935,9 @@
 #endif
   "   -newline SEP         set newline character(s) for CSV\n"
   "   -nullvalue TEXT      set text string for NULL values. Default ''\n"
-<<<<<<< HEAD
+  "   -pagecache SIZE N    use N slots of SZ bytes each for page cache memory\n"
   "   -rowseparator SEP    set output line separator. Default: '\\n'\n"
-=======
-  "   -pagecache SIZE N    use N slots of SZ bytes each for page cache memory\n"
   "   -scratch SIZE N      use N slots of SZ bytes each for scratch memory\n"
->>>>>>> 24087380
   "   -separator SEP       set output field separator. Default: '|'\n"
   "   -stats               print memory stats before each finalize\n"
   "   -version             show SQLite version\n"
